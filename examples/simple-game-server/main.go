// Copyright 2020 Google LLC All Rights Reserved.
//
// Licensed under the Apache License, Version 2.0 (the "License");
// you may not use this file except in compliance with the License.
// You may obtain a copy of the License at
//
//     http://www.apache.org/licenses/LICENSE-2.0
//
// Unless required by applicable law or agreed to in writing, software
// distributed under the License is distributed on an "AS IS" BASIS,
// WITHOUT WARRANTIES OR CONDITIONS OF ANY KIND, either express or implied.
// See the License for the specific language governing permissions and
// limitations under the License.

// Package main is a very simple server with UDP (default), TCP, or both
package main

import (
	"bufio"
	"context"
	"encoding/json"
	"flag"
	"fmt"
	"log"
	"net"
	"os"
	"strconv"
	"strings"
	"sync"
	"time"

	coresdk "agones.dev/agones/pkg/sdk"
	"agones.dev/agones/pkg/util/signals"
	sdk "agones.dev/agones/sdks/go"
)

// main starts a UDP or TCP server
func main() {
	sigCtx, _ := signals.NewSigKillContext()

	port := flag.String("port", "7654", "The port to listen to traffic on")
	passthrough := flag.Bool("passthrough", false, "Get listening port from the SDK, rather than use the 'port' value")
	readyOnStart := flag.Bool("ready", true, "Mark this GameServer as Ready on startup")
	shutdownDelayMin := flag.Int("automaticShutdownDelayMin", 0, "[Deprecated] If greater than zero, automatically shut down the server this many minutes after the server becomes allocated (please use automaticShutdownDelaySec instead)")
	shutdownDelaySec := flag.Int("automaticShutdownDelaySec", 0, "If greater than zero, automatically shut down the server this many seconds after the server becomes allocated (cannot be used if automaticShutdownDelayMin is set)")
	readyDelaySec := flag.Int("readyDelaySec", 0, "If greater than zero, wait this many seconds each time before marking the game server as ready")
	readyIterations := flag.Int("readyIterations", 0, "If greater than zero, return to a ready state this number of times before shutting down")
	gracefulTerminationDelaySec := flag.Int("gracefulTerminationDelaySec", 0, "Delay after we've been asked to terminate (by SIGKILL or automaticShutdownDelaySec)")
	udp := flag.Bool("udp", true, "Server will listen on UDP")
	tcp := flag.Bool("tcp", false, "Server will listen on TCP")

	flag.Parse()
	if ep := os.Getenv("PORT"); ep != "" {
		port = &ep
	}
	if epass := os.Getenv("PASSTHROUGH"); epass != "" {
		p := strings.ToUpper(epass) == "TRUE"
		passthrough = &p
	}
	if eready := os.Getenv("READY"); eready != "" {
		r := strings.ToUpper(eready) == "TRUE"
		readyOnStart = &r
	}
	if eudp := os.Getenv("UDP"); eudp != "" {
		u := strings.ToUpper(eudp) == "TRUE"
		udp = &u
	}
	if etcp := os.Getenv("TCP"); etcp != "" {
		t := strings.ToUpper(etcp) == "TRUE"
		tcp = &t
	}

	// Check for incompatible flags.
	if *shutdownDelayMin > 0 && *shutdownDelaySec > 0 {
		log.Fatalf("Cannot set both --automaticShutdownDelayMin and --automaticShutdownDelaySec")
	}
	if *readyIterations > 0 && *shutdownDelayMin <= 0 && *shutdownDelaySec <= 0 {
		log.Fatalf("Must set a shutdown delay if using ready iterations")
	}

	log.Print("Creating SDK instance")
	s, err := sdk.NewSDK()
	if err != nil {
		log.Fatalf("Could not connect to sdk: %v", err)
	}

	log.Print("Starting Health Ping")
	ctx, cancel := context.WithCancel(context.Background())
	go doHealth(s, ctx)

	if *passthrough {
		var gs *coresdk.GameServer
		gs, err = s.GameServer()
		if err != nil {
			log.Fatalf("Could not get gameserver port details: %s", err)
		}

		p := strconv.FormatInt(int64(gs.Status.Ports[0].Port), 10)
		port = &p
	}

	if *tcp {
		go tcpListener(port, s, cancel)
	}

	if *udp {
		go udpListener(port, s, cancel)
	}

	if *shutdownDelaySec > 0 {
		shutdownAfterNAllocations(s, *readyIterations, *shutdownDelaySec)
	} else if *shutdownDelayMin > 0 {
		shutdownAfterNAllocations(s, *readyIterations, *shutdownDelayMin*60)
	}

	if *readyOnStart {
		if *readyDelaySec > 0 {
			log.Printf("Waiting %d seconds before moving to ready", *readyDelaySec)
			time.Sleep(time.Duration(*readyDelaySec) * time.Second)
		}
		log.Print("Marking this server as ready")
		ready(s)
	}

	<-sigCtx.Done()
	log.Printf("Waiting %d seconds before exiting", *gracefulTerminationDelaySec)
	time.Sleep(time.Duration(*gracefulTerminationDelaySec) * time.Second)
	os.Exit(0)
}

// shutdownAfterNAllocations creates a callback to automatically shut down
// the server a specified number of seconds after the server becomes
// allocated the Nth time.
//
// The algorithm is:
//
//  1. Move the game server back to ready N times after it is allocated
//  2. Shutdown the game server after the Nth time is becomes allocated
//
// This follows the integration pattern documented on the website at
// https://agones.dev/site/docs/integration-patterns/reusing-gameservers/
func shutdownAfterNAllocations(s *sdk.SDK, readyIterations, shutdownDelaySec int) {
	gs, err := s.GameServer()
	if err != nil {
		log.Fatalf("Could not get game server: %v", err)
	}
	log.Printf("Initial game Server state = %s", gs.Status.State)

	m := sync.Mutex{} // protects the following two variables
	lastAllocated := gs.ObjectMeta.Annotations["agones.dev/last-allocated"]
	remainingIterations := readyIterations

	if err := s.WatchGameServer(func(gs *coresdk.GameServer) {
		m.Lock()
		defer m.Unlock()
		la := gs.ObjectMeta.Annotations["agones.dev/last-allocated"]
		log.Printf("Watch Game Server callback fired. State = %s, Last Allocated = %q", gs.Status.State, la)
		if lastAllocated != la {
			log.Println("Game Server Allocated")
			lastAllocated = la
			remainingIterations--
			// Run asynchronously
			go func(iterations int) {
				time.Sleep(time.Duration(shutdownDelaySec) * time.Second)

				if iterations > 0 {
					log.Println("Moving Game Server back to Ready")
					readyErr := s.Ready()
					if readyErr != nil {
						log.Fatalf("Could not set game server to ready: %v", readyErr)
					}
					log.Println("Game Server is Ready")
					return
				}

				log.Println("Moving Game Server to Shutdown")
				if shutdownErr := s.Shutdown(); shutdownErr != nil {
					log.Fatalf("Could not shutdown game server: %v", shutdownErr)
				}
				// The process will exit when Agones removes the pod and the
				// container receives the SIGTERM signal
				return
			}(remainingIterations)
		}
	}); err != nil {
		log.Fatalf("Could not watch Game Server events, %v", err)
	}
}

func handleResponse(txt string, s *sdk.SDK, cancel context.CancelFunc) (response string, addACK bool, responseError error) {
	parts := strings.Split(strings.TrimSpace(txt), " ")
	response = txt
	addACK = true
	responseError = nil

	switch parts[0] {
	// shuts down the gameserver
	case "EXIT":
		// handle elsewhere, as we respond before exiting
		return

	// turns off the health pings
	case "UNHEALTHY":
		cancel()

	case "GAMESERVER":
		response = gameServerName(s)
		addACK = false

	case "READY":
		ready(s)

	case "ALLOCATE":
		allocate(s)

	case "RESERVE":
		if len(parts) != 2 {
			response = "Invalid RESERVE, should have 1 argument"
			responseError = fmt.Errorf("Invalid RESERVE, should have 1 argument")
		}
		if dur, err := time.ParseDuration(parts[1]); err != nil {
			response = fmt.Sprintf("%s\n", err)
			responseError = err
		} else {
			reserve(s, dur)
		}

	case "WATCH":
		watchGameServerEvents(s)

	case "LABEL":
		switch len(parts) {
		case 1:
			// legacy format
			setLabel(s, "timestamp", strconv.FormatInt(time.Now().Unix(), 10))
		case 3:
			setLabel(s, parts[1], parts[2])
		default:
			response = "Invalid LABEL command, must use zero or 2 arguments"
			responseError = fmt.Errorf("Invalid LABEL command, must use zero or 2 arguments")
		}

	case "CRASH":
		log.Print("Crashing.")
		os.Exit(1)
		return "", false, nil

	case "ANNOTATION":
		switch len(parts) {
		case 1:
			// legacy format
			setAnnotation(s, "timestamp", time.Now().UTC().String())
		case 3:
			setAnnotation(s, parts[1], parts[2])
		default:
			response = "Invalid ANNOTATION command, must use zero or 2 arguments"
			responseError = fmt.Errorf("Invalid ANNOTATION command, must use zero or 2 arguments")
		}

	case "PLAYER_CAPACITY":
		switch len(parts) {
		case 1:
			response = getPlayerCapacity(s)
			addACK = false
		case 2:
			if cap, err := strconv.Atoi(parts[1]); err != nil {
				response = fmt.Sprintf("%s", err)
				responseError = err
			} else {
				setPlayerCapacity(s, int64(cap))
			}
		default:
			response = "Invalid PLAYER_CAPACITY, should have 0 or 1 arguments"
			responseError = fmt.Errorf("Invalid PLAYER_CAPACITY, should have 0 or 1 arguments")
		}

	case "PLAYER_CONNECT":
		if len(parts) < 2 {
			response = "Invalid PLAYER_CONNECT, should have 1 arguments"
			responseError = fmt.Errorf("Invalid PLAYER_CONNECT, should have 1 arguments")
			return
		}
		playerConnect(s, parts[1])

	case "PLAYER_DISCONNECT":
		if len(parts) < 2 {
			response = "Invalid PLAYER_DISCONNECT, should have 1 arguments"
			responseError = fmt.Errorf("Invalid PLAYER_DISCONNECT, should have 1 arguments")
			return
		}
		playerDisconnect(s, parts[1])

	case "PLAYER_CONNECTED":
		if len(parts) < 2 {
			response = "Invalid PLAYER_CONNECTED, should have 1 arguments"
			responseError = fmt.Errorf("Invalid PLAYER_CONNECTED, should have 1 arguments")
			return
		}
		response = playerIsConnected(s, parts[1])
		addACK = false

	case "GET_PLAYERS":
		response = getConnectedPlayers(s)
		addACK = false

	case "PLAYER_COUNT":
		response = getPlayerCount(s)
		addACK = false

	case "GET_COUNTER_COUNT":
		if len(parts) < 2 {
			response = "Invalid GET_COUNTER_COUNT, should have 1 arguments"
			responseError = fmt.Errorf("Invalid GET_COUNTER_COUNT, should have 1 arguments")
			return
		}
		response, responseError = getCounterCount(s, parts[1])
		addACK = false

	case "INCREMENT_COUNTER":
		if len(parts) < 3 {
			response = "Invalid INCREMENT_COUNTER, should have 2 arguments"
			responseError = fmt.Errorf("Invalid INCREMENT_COUNTER, should have 2 arguments")
			return
		}
		response, responseError = incrementCounter(s, parts[1], parts[2])
		addACK = false

	case "DECREMENT_COUNTER":
		if len(parts) < 3 {
			response = "Invalid DECREMENT_COUNTER, should have 2 arguments"
			responseError = fmt.Errorf("Invalid DECREMENT_COUNTER, should have 2 arguments")
			return
		}
		response, responseError = decrementCounter(s, parts[1], parts[2])
		addACK = false

	case "SET_COUNTER_COUNT":
		if len(parts) < 3 {
			response = "Invalid SET_COUNTER_COUNT, should have 2 arguments"
			responseError = fmt.Errorf("Invalid SET_COUNTER_COUNT, should have 2 arguments")
			return
		}
		response, responseError = setCounterCount(s, parts[1], parts[2])
		addACK = false

	case "GET_COUNTER_CAPACITY":
		if len(parts) < 2 {
			response = "Invalid GET_COUNTER_CAPACITY, should have 1 arguments"
			responseError = fmt.Errorf("Invalid GET_COUNTER_CAPACITY, should have 1 arguments")
			return
		}
		response, responseError = getCounterCapacity(s, parts[1])
		addACK = false

	case "SET_COUNTER_CAPACITY":
		if len(parts) < 3 {
			response = "Invalid SET_COUNTER_CAPACITY, should have 2 arguments"
			responseError = fmt.Errorf("Invalid SET_COUNTER_CAPACITY, should have 2 arguments")
			return
		}
		response, responseError = setCounterCapacity(s, parts[1], parts[2])
		addACK = false

	case "GET_LIST_CAPACITY":
		if len(parts) < 2 {
			response = "Invalid GET_LIST_CAPACITY, should have 1 arguments"
			responseError = fmt.Errorf("Invalid GET_LIST_CAPACITY, should have 1 arguments")
			return
		}
		response, responseError = getListCapacity(s, parts[1])
		addACK = false

	case "SET_LIST_CAPACITY":
		if len(parts) < 3 {
			response = "Invalid SET_LIST_CAPACITY, should have 2 arguments"
			responseError = fmt.Errorf("Invalid SET_LIST_CAPACITY, should have 2 arguments")
			return
		}
		response, responseError = setListCapacity(s, parts[1], parts[2])
		addACK = false

	case "LIST_CONTAINS":
		if len(parts) < 3 {
			response = "Invalid LIST_CONTAINS, should have 2 arguments"
			responseError = fmt.Errorf("Invalid LIST_CONTAINS, should have 2 arguments")
			return
		}
		response, responseError = listContains(s, parts[1], parts[2])
		addACK = false

	case "GET_LIST_LENGTH":
		if len(parts) < 2 {
			response = "Invalid GET_LIST_LENGTH, should have 1 arguments"
			responseError = fmt.Errorf("Invalid GET_LIST_LENGTH, should have 1 arguments")
			return
		}
		response, responseError = getListLength(s, parts[1])
		addACK = false

	case "GET_LIST_VALUES":
		if len(parts) < 2 {
			response = "Invalid GET_LIST_VALUES, should have 1 arguments"
			responseError = fmt.Errorf("Invalid GET_LIST_VALUES, should have 1 arguments")
			return
		}
		response, responseError = getListValues(s, parts[1])
		addACK = false

	case "APPEND_LIST_VALUE":
		if len(parts) < 3 {
			response = "Invalid APPEND_LIST_VALUE, should have 2 arguments"
			responseError = fmt.Errorf("Invalid APPEND_LIST_VALUE, should have 2 arguments")
			return
		}
		response, responseError = appendListValue(s, parts[1], parts[2])
		addACK = false

	case "DELETE_LIST_VALUE":
		if len(parts) < 3 {
			response = "Invalid DELETE_LIST_VALUE, should have 2 arguments"
			responseError = fmt.Errorf("Invalid DELETE_LIST_VALUE, should have 2 arguments")
			return
		}
		response, responseError = deleteListValue(s, parts[1], parts[2])
		addACK = false
	}
	return
}

func udpListener(port *string, s *sdk.SDK, cancel context.CancelFunc) {
	log.Printf("Starting UDP server, listening on port %s", *port)
	conn, err := net.ListenPacket("udp", ":"+*port)
	if err != nil {
		log.Fatalf("Could not start UDP server: %v", err)
	}
	defer conn.Close() // nolint: errcheck
	udpReadWriteLoop(conn, cancel, s)
}

func udpReadWriteLoop(conn net.PacketConn, cancel context.CancelFunc, s *sdk.SDK) {
	b := make([]byte, 1024)
	for {
		sender, txt := readPacket(conn, b)

		log.Printf("Received UDP: %v", txt)

		response, addACK, err := handleResponse(txt, s, cancel)
		if err != nil {
			response = "ERROR: " + response + "\n"
		} else if addACK {
			response = "ACK: " + response + "\n"
		}

		udpRespond(conn, sender, response)

		if txt == "EXIT" {
			exit(s)
		}
	}
}

// respond responds to a given sender.
func udpRespond(conn net.PacketConn, sender net.Addr, txt string) {
	if _, err := conn.WriteTo([]byte(txt), sender); err != nil {
		log.Fatalf("Could not write to udp stream: %v", err)
	}
}

func tcpListener(port *string, s *sdk.SDK, cancel context.CancelFunc) {
	log.Printf("Starting TCP server, listening on port %s", *port)
	ln, err := net.Listen("tcp", ":"+*port)
	if err != nil {
		log.Fatalf("Could not start TCP server: %v", err)
	}
	defer ln.Close() // nolint: errcheck

	for {
		conn, err := ln.Accept()
		if err != nil {
			log.Printf("Unable to accept incoming TCP connection: %v", err)
		}
		go tcpHandleConnection(conn, s, cancel)
	}
}

// handleConnection services a single tcp connection to the server
func tcpHandleConnection(conn net.Conn, s *sdk.SDK, cancel context.CancelFunc) {
	log.Printf("TCP Client %s connected", conn.RemoteAddr().String())
	scanner := bufio.NewScanner(conn)
	for scanner.Scan() {
		tcpHandleCommand(conn, scanner.Text(), s, cancel)
	}
	log.Printf("TCP Client %s disconnected", conn.RemoteAddr().String())
}

func tcpHandleCommand(conn net.Conn, txt string, s *sdk.SDK, cancel context.CancelFunc) {
	log.Printf("TCP txt: %v", txt)

	response, addACK, err := handleResponse(txt, s, cancel)
	if err != nil {
		response = "ERROR: " + response + "\n"
	} else if addACK {
		response = "ACK TCP: " + response + "\n"
	}

	tcpRespond(conn, response)

	if response == "EXIT" {
		exit(s)
	}
}

// respond responds to a given sender.
func tcpRespond(conn net.Conn, txt string) {
	log.Printf("Responding to TCP with %q", txt)
	if _, err := conn.Write([]byte(txt + "\n")); err != nil {
		log.Fatalf("Could not write to TCP stream: %v", err)
	}
}

// ready attempts to mark this gameserver as ready
func ready(s *sdk.SDK) {
	err := s.Ready()
	if err != nil {
		log.Fatalf("Could not send ready message")
	}
}

// allocate attempts to allocate this gameserver
func allocate(s *sdk.SDK) {
	err := s.Allocate()
	if err != nil {
		log.Fatalf("could not allocate gameserver: %v", err)
	}
}

// reserve for 10 seconds
func reserve(s *sdk.SDK, duration time.Duration) {
	if err := s.Reserve(duration); err != nil {
		log.Fatalf("could not reserve gameserver: %v", err)
	}
}

// readPacket reads a string from the connection
func readPacket(conn net.PacketConn, b []byte) (net.Addr, string) {
	n, sender, err := conn.ReadFrom(b)
	if err != nil {
		log.Fatalf("Could not read from udp stream: %v", err)
	}
	txt := strings.TrimSpace(string(b[:n]))
	log.Printf("Received packet from %v: %v", sender.String(), txt)
	return sender, txt
}

// exit shutdowns the server
func exit(s *sdk.SDK) {
	log.Printf("Received EXIT command. Exiting.")
	// This tells Agones to shutdown this Game Server
	shutdownErr := s.Shutdown()
	if shutdownErr != nil {
		log.Printf("Could not shutdown")
	}
	// The process will exit when Agones removes the pod and the
	// container receives the SIGTERM signal
}

// gameServerName returns the GameServer name
func gameServerName(s *sdk.SDK) string {
	var gs *coresdk.GameServer
	gs, err := s.GameServer()
	if err != nil {
		log.Fatalf("Could not retrieve GameServer: %v", err)
	}
	var j []byte
	j, err = json.Marshal(gs)
	if err != nil {
		log.Fatalf("error mashalling GameServer to JSON: %v", err)
	}
	log.Printf("GameServer: %s \n", string(j))
	return "NAME: " + gs.ObjectMeta.Name + "\n"
}

// watchGameServerEvents creates a callback to log when
// gameserver events occur
func watchGameServerEvents(s *sdk.SDK) {
	err := s.WatchGameServer(func(gs *coresdk.GameServer) {
		j, err := json.Marshal(gs)
		if err != nil {
			log.Fatalf("error mashalling GameServer to JSON: %v", err)
		}
		log.Printf("GameServer Event: %s \n", string(j))
	})
	if err != nil {
		log.Fatalf("Could not watch Game Server events, %v", err)
	}
}

// setAnnotation sets a given annotation
func setAnnotation(s *sdk.SDK, key, value string) {
	log.Printf("Setting annotation %v=%v", key, value)
	err := s.SetAnnotation(key, value)
	if err != nil {
		log.Fatalf("could not set annotation: %v", err)
	}
}

// setLabel sets a given label
func setLabel(s *sdk.SDK, key, value string) {
	log.Printf("Setting label %v=%v", key, value)
	// label values can only be alpha, - and .
	err := s.SetLabel(key, value)
	if err != nil {
		log.Fatalf("could not set label: %v", err)
	}
}

// setPlayerCapacity sets the player capacity to the given value
func setPlayerCapacity(s *sdk.SDK, capacity int64) {
	log.Printf("Setting Player Capacity to %d", capacity)
	if err := s.Alpha().SetPlayerCapacity(capacity); err != nil {
		log.Fatalf("could not set capacity: %v", err)
	}
}

// getPlayerCapacity returns the current player capacity as a string
func getPlayerCapacity(s *sdk.SDK) string {
	log.Print("Getting Player Capacity")
	capacity, err := s.Alpha().GetPlayerCapacity()
	if err != nil {
		log.Fatalf("could not get capacity: %v", err)
	}
	return strconv.FormatInt(capacity, 10) + "\n"
}

// playerConnect connects a given player
func playerConnect(s *sdk.SDK, id string) {
	log.Printf("Connecting Player: %s", id)
	if _, err := s.Alpha().PlayerConnect(id); err != nil {
		log.Fatalf("could not connect player: %v", err)
	}
}

// playerDisconnect disconnects a given player
func playerDisconnect(s *sdk.SDK, id string) {
	log.Printf("Disconnecting Player: %s", id)
	if _, err := s.Alpha().PlayerDisconnect(id); err != nil {
		log.Fatalf("could not disconnect player: %v", err)
	}
}

// playerIsConnected returns a bool as a string if a player is connected
func playerIsConnected(s *sdk.SDK, id string) string {
	log.Printf("Checking if player %s is connected", id)

	connected, err := s.Alpha().IsPlayerConnected(id)
	if err != nil {
		log.Fatalf("could not retrieve if player is connected: %v", err)
	}

	return strconv.FormatBool(connected) + "\n"
}

// getConnectedPlayers returns a comma delimeted list of connected players
func getConnectedPlayers(s *sdk.SDK) string {
	log.Print("Retrieving connected player list")
	list, err := s.Alpha().GetConnectedPlayers()
	if err != nil {
		log.Fatalf("could not retrieve connected players: %s", err)
	}

	return strings.Join(list, ",") + "\n"
}

// getPlayerCount returns the count of connected players as a string
func getPlayerCount(s *sdk.SDK) string {
	log.Print("Retrieving connected player count")
	count, err := s.Alpha().GetPlayerCount()
	if err != nil {
		log.Fatalf("could not retrieve player count: %s", err)
	}
	return strconv.FormatInt(count, 10) + "\n"
}

// getCounterCount returns the Count of the given Counter as a string
func getCounterCount(s *sdk.SDK, counterName string) (string, error) {
	log.Printf("Retrieving Counter %s Count", counterName)
	count, err := s.Alpha().GetCounterCount(counterName)
	if err != nil {
		log.Printf("Error getting Counter %s Count: %s", counterName, err)
		return strconv.FormatInt(count, 10), err
	}
	return "COUNTER: " + strconv.FormatInt(count, 10) + "\n", nil
}

// incrementCounter returns the if the Counter Count was incremented successfully (true) or not (false)
func incrementCounter(s *sdk.SDK, counterName string, amount string) (string, error) {
	amountInt, err := strconv.ParseInt(amount, 10, 64)
	if err != nil {
		return "false", fmt.Errorf("could not increment Counter %s by unparseable amount %s: %s", counterName, amount, err)
	}
	log.Printf("Incrementing Counter %s Count by amount %d", counterName, amountInt)
	ok, err := s.Alpha().IncrementCounter(counterName, amountInt)
	if err != nil {
		log.Printf("Error incrementing Counter %s Count by amount %d: %s", counterName, amountInt, err)
		return strconv.FormatBool(ok), err
	}
	return "SUCCESS: " + strconv.FormatBool(ok) + "\n", nil
}

// decrementCounter returns the if the Counter Count was decremented successfully (true) or not (false)
func decrementCounter(s *sdk.SDK, counterName string, amount string) (string, error) {
	amountInt, err := strconv.ParseInt(amount, 10, 64)
	if err != nil {
		return "false", fmt.Errorf("could not decrement Counter %s by unparseable amount %s: %s", counterName, amount, err)
	}
	log.Printf("Decrementing Counter %s Count by amount %d", counterName, amountInt)
	ok, err := s.Alpha().DecrementCounter(counterName, amountInt)
	if err != nil {
		log.Printf("Error decrementing Counter %s Count by amount %d: %s", counterName, amountInt, err)
		return strconv.FormatBool(ok), err
	}
	return "SUCCESS: " + strconv.FormatBool(ok) + "\n", nil
}

// setCounterCount returns the if the Counter was set to a new Count successfully (true) or not (false)
func setCounterCount(s *sdk.SDK, counterName string, amount string) (string, error) {
	amountInt, err := strconv.ParseInt(amount, 10, 64)
	if err != nil {
		return "false", fmt.Errorf("could not set Counter %s to unparseable amount %s: %s", counterName, amount, err)
	}
	log.Printf("Setting Counter %s Count to amount %d", counterName, amountInt)
	ok, err := s.Alpha().SetCounterCount(counterName, amountInt)
	if err != nil {
		log.Printf("Error setting Counter %s Count by amount %d: %s", counterName, amountInt, err)
		return strconv.FormatBool(ok), err
	}
	return "SUCCESS: " + strconv.FormatBool(ok) + "\n", nil
}

// getCounterCapacity returns the Capacity of the given Counter as a string
func getCounterCapacity(s *sdk.SDK, counterName string) (string, error) {
	log.Printf("Retrieving Counter %s Capacity", counterName)
	count, err := s.Alpha().GetCounterCapacity(counterName)
	if err != nil {
		log.Printf("Error getting Counter %s Capacity: %s", counterName, err)
		return strconv.FormatInt(count, 10), err
	}
	return "CAPACITY: " + strconv.FormatInt(count, 10) + "\n", nil
}

// setCounterCapacity returns the if the Counter was set to a new Capacity successfully (true) or not (false)
func setCounterCapacity(s *sdk.SDK, counterName string, amount string) (string, error) {
	amountInt, err := strconv.ParseInt(amount, 10, 64)
	if err != nil {
		return "false", fmt.Errorf("could not set Counter %s to unparseable amount %s: %s", counterName, amount, err)
	}
	log.Printf("Setting Counter %s Capacity to amount %d", counterName, amountInt)
	ok, err := s.Alpha().SetCounterCapacity(counterName, amountInt)
	if err != nil {
		log.Printf("Error setting Counter %s Capacity to amount %d: %s", counterName, amountInt, err)
		return strconv.FormatBool(ok), err
	}
	return "SUCCESS: " + strconv.FormatBool(ok) + "\n", nil
}

// getListCapacity returns the Capacity of the given List as a string
func getListCapacity(s *sdk.SDK, listName string) (string, error) {
	log.Printf("Retrieving List %s Capacity", listName)
	capacity, err := s.Alpha().GetListCapacity(listName)
	if err != nil {
		log.Printf("Error getting List %s Capacity: %s", listName, err)
		return strconv.FormatInt(capacity, 10), err
	}
	return "CAPACITY: " + strconv.FormatInt(capacity, 10) + "\n", nil
}

// setListCapacity returns if the List was set to a new Capacity successfully (true) or not (false)
func setListCapacity(s *sdk.SDK, listName string, amount string) (string, error) {
	amountInt, err := strconv.ParseInt(amount, 10, 64)
	if err != nil {
		return "false", fmt.Errorf("could not set List %s to unparseable amount %s: %s", listName, amount, err)
	}
	log.Printf("Setting List %s Capacity to amount %d", listName, amountInt)
	ok, err := s.Alpha().SetListCapacity(listName, amountInt)
	if err != nil {
		log.Printf("Error setting List %s Capacity to amount %d: %s", listName, amountInt, err)
		return strconv.FormatBool(ok), err
	}
	return "SUCCESS: " + strconv.FormatBool(ok) + "\n", nil
}

// listContains returns true if the given value is in the given List, false otherwise
func listContains(s *sdk.SDK, listName string, value string) (string, error) {
	log.Printf("Getting List %s contains value %s", listName, value)
	ok, err := s.Alpha().ListContains(listName, value)
	if err != nil {
		log.Printf("Error getting List %s contains value %s: %s", listName, value, err)
		return strconv.FormatBool(ok), err
	}	
	if ok {
<<<<<<< HEAD
		return "SUCCESS: " + strconv.FormatBool(ok) + "\n", nil
=======
		return "FOUND: " + strconv.FormatBool(ok) + "\n", nil
>>>>>>> 903628ed
	}
	return "ERROR: " + strconv.FormatBool(ok) + "\n", err
}

// getListLength returns the length (number of values) of the given List as a string
func getListLength(s *sdk.SDK, listName string) (string, error) {
	log.Printf("Getting List %s length", listName)
	length, err := s.Alpha().GetListLength(listName)
	if err != nil {
		log.Printf("Error getting List %s length: %s", listName, err)
		return strconv.Itoa(length), err
	}
	return "LENGTH: " + strconv.Itoa(length) + "\n", nil
}

// getListValues return the values in the given List as a comma delineated string
func getListValues(s *sdk.SDK, listName string) (string, error) {
	log.Printf("Getting List %s values", listName)
	values, err := s.Alpha().GetListValues(listName)
	if err != nil {
		log.Printf("Error getting List %s values: %s", listName, err)
		return strings.Join(values, ","), err
	}
	if len(values) > 0 {
        return "VALUES: " + strings.Join(values, ",") + "\n", nil
    }
	return "Empty List" + strings.Join(values, ",") + "\n", err
}

// appendListValue returns if the given value was successfuly added to the List (true) or not (false)
func appendListValue(s *sdk.SDK, listName string, value string) (string, error) {
	log.Printf("Appending Value %s to List %s", value, listName)
	ok, err := s.Alpha().AppendListValue(listName, value)
	if err != nil {
		log.Printf("Error appending Value %s to List %s: %s", value, listName, err)
		return strconv.FormatBool(ok), err
	}
	return "SUCCESS: " + strconv.FormatBool(ok) + "\n", nil
}

// deleteListValue returns if the given value was successfuly deleted from the List (true) or not (false)
func deleteListValue(s *sdk.SDK, listName string, value string) (string, error) {
	log.Printf("Deleting Value %s from List %s", value, listName)
	ok, err := s.Alpha().DeleteListValue(listName, value)
	if err != nil {
		log.Printf("Error deleting Value %s to List %s: %s", value, listName, err)
		return strconv.FormatBool(ok), err
	}
	return "SUCCESS: " + strconv.FormatBool(ok) + "\n", nil
}

// doHealth sends the regular Health Pings
func doHealth(sdk *sdk.SDK, ctx context.Context) {
	tick := time.Tick(2 * time.Second)
	for {
		log.Printf("Health Ping")
		err := sdk.Health()
		if err != nil {
			log.Fatalf("Could not send health ping, %v", err)
		}
		select {
		case <-ctx.Done():
			log.Print("Stopped health pings")
			return
		case <-tick:
		}
	}
}<|MERGE_RESOLUTION|>--- conflicted
+++ resolved
@@ -798,11 +798,7 @@
 		return strconv.FormatBool(ok), err
 	}	
 	if ok {
-<<<<<<< HEAD
-		return "SUCCESS: " + strconv.FormatBool(ok) + "\n", nil
-=======
 		return "FOUND: " + strconv.FormatBool(ok) + "\n", nil
->>>>>>> 903628ed
 	}
 	return "ERROR: " + strconv.FormatBool(ok) + "\n", err
 }
