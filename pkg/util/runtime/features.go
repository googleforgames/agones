// Copyright 2020 Google LLC All Rights Reserved.
//
// Licensed under the Apache License, Version 2.0 (the "License");
// you may not use this file except in compliance with the License.
// You may obtain a copy of the License at
//
//     http://www.apache.org/licenses/LICENSE-2.0
//
// Unless required by applicable law or agreed to in writing, software
// distributed under the License is distributed on an "AS IS" BASIS,
// WITHOUT WARRANTIES OR CONDITIONS OF ANY KIND, either express or implied.
// See the License for the specific language governing permissions and
// limitations under the License.

package runtime

import (
	"net/url"
	"strconv"
	"sync"

	"github.com/pkg/errors"
	"github.com/spf13/pflag"
	"github.com/spf13/viper"
)

const (
	// FeatureGateFlag is a name of a command line flag, which turns on specific tests for FeatureGates
	FeatureGateFlag = "feature-gates"

	////////////////
	// Beta features

<<<<<<< HEAD
	// FeatureSDKGracefulTermination is a feature flag that enables SDK to support gracefulTermination
	FeatureSDKGracefulTermination Feature = "SDKGracefulTermination"
=======
	// FeatureCustomFasSyncInterval is a feature flag that enables a custom FleetAutoscaler resync interval
	FeatureCustomFasSyncInterval Feature = "CustomFasSyncInterval"
>>>>>>> cef40425

	// FeatureSplitControllerAndExtensions is a feature flag that will split agones-controller into two deployments
	FeatureSplitControllerAndExtensions Feature = "SplitControllerAndExtensions"

	// FeatureStateAllocationFilter is a feature flag that enables state filtering on Allocation.
	FeatureStateAllocationFilter Feature = "StateAllocationFilter"

	////////////////
	// Alpha features

	// FeaturePlayerAllocationFilter is a feature flag that enables the ability for Allocations to filter based on
	// player capacity.
	FeaturePlayerAllocationFilter Feature = "PlayerAllocationFilter"

	// FeaturePlayerTracking is a feature flag to enable/disable player tracking features.
	FeaturePlayerTracking Feature = "PlayerTracking"

	// FeatureResetMetricsOnDelete is a feature flag that tells the metrics service to unregister and register
	// relevant metric views to reset their state immediately when an Agones resource is deleted.
	FeatureResetMetricsOnDelete Feature = "ResetMetricsOnDelete"

	// FeaturePodHostname enables the Pod Hostname being assigned the name of the GameServer
	FeaturePodHostname = "PodHostname"

	// FeatureFleetAllocateOverflow enables setting labels and/or annotations on Allocated GameServers
	// if the desired number of the underlying GameServerSet drops below the number of Allocated GameServers.
	FeatureFleetAllocateOverflow = "FleetAllocationOverflow"

	////////////////
	// "Pre"-Alpha features

	// FeatureCountsAndLists is a feature flag that enables/disables counts and lists feature
	// (a generic implenetation of the player tracking feature).
	FeatureCountsAndLists Feature = "CountsAndLists"

	////////////////
	// Example feature

	// FeatureExample is an example feature gate flag, used for testing and demonstrative purposes
	FeatureExample Feature = "Example"
)

var (
	// featureDefaults is a map of all Feature Gates that are
	// operational in Agones, and what their default configuration is.
	// alpha features are disabled by default; beta features are enabled.
	//
	// To add a new alpha feature:
	// * add a const above
	// * add it to `featureDefaults`
	// * add it to install/helm/agones/defaultfeaturegates.yaml
	// * add it to `ALPHA_FEATURE_GATES` in build/Makefile
	// * add the inverse to the e2e-runner config in cloudbuild.yaml
	// * add it to site/content/en/docs/Guides/feature-stages.md
	//
	// To promote a feature from alpha->beta:
	// * move from `false` to `true` in `featureDefaults`.
	// * move from `false` to `true` in install/helm/agones/defaultfeaturegates.yaml
	// * remove from `ALPHA_FEATURE_GATES` in build/Makefile
	// * invert in the e2e-runner config in cloudbuild.yaml
	// * change the value in site/content/en/docs/Guides/feature-stages.md.
	// * Ensure that the features in each file are organized alphabetically.
	//
	// To promote a feature from beta->GA:
	// * remove all places consuming the feature gate and fold logic to true
	//   * consider cleanup - often folding a gate to true allows refactoring
	// * invert the "new alpha feature" steps above
	//
	// In each of these, keep the feature sorted by descending maturity then alphabetical
	featureDefaults = map[Feature]bool{
		// Beta features
		FeaturePodHostname:                  true,
		FeatureResetMetricsOnDelete:         true,
		FeatureSplitControllerAndExtensions: true,
		FeatureStateAllocationFilter:        true,

		// Alpha features
		FeaturePlayerAllocationFilter: false,
		FeaturePlayerTracking:         false,
		FeatureFleetAllocateOverflow:  false,

		// Pre-Alpha features
		FeatureCountsAndLists: false,

		// Example feature
		FeatureExample: false,
	}

	// featureGates is the storage of what features are enabled
	// or disabled.
	featureGates map[Feature]bool

	// featureMutex ensures that updates to featureGates don't happen at the same time as reads.
	// this is mostly to protect tests which can change gates in parallel.
	featureMutex = sync.RWMutex{}

	// FeatureTestMutex is a mutex to be shared between tests to ensure that a test that involves changing featureGates
	// cannot accidentally run at the same time as another test that also changing feature flags.
	FeatureTestMutex sync.Mutex
)

// Feature is a type for defining feature gates.
type Feature string

// FeaturesBindFlags does the Viper arguments configuration. Call before running pflag.Parse()
func FeaturesBindFlags() {
	viper.SetDefault(FeatureGateFlag, "")
	pflag.String(FeatureGateFlag, viper.GetString(FeatureGateFlag), "Flag to pass in the url query list of feature flags to enable or disable")
}

// FeaturesBindEnv binds the environment variables, based on the flags provided.
// call after viper.SetEnvKeyReplacer(...) if it is being set.
func FeaturesBindEnv() error {
	return viper.BindEnv(FeatureGateFlag)
}

// ParseFeaturesFromEnv will parse the feature flags from the Viper args
// configured by FeaturesBindFlags() and FeaturesBindEnv()
func ParseFeaturesFromEnv() error {
	return ParseFeatures(viper.GetString(FeatureGateFlag))
}

// ParseFeatures parses the url encoded query string of features and stores the value
// for later retrieval
func ParseFeatures(queryString string) error {
	featureMutex.Lock()
	defer featureMutex.Unlock()

	features := map[Feature]bool{}
	// copy the defaults into this map
	for k, v := range featureDefaults {
		features[k] = v
	}

	values, err := url.ParseQuery(queryString)
	if err != nil {
		return errors.Wrap(err, "error parsing query string for feature gates")
	}

	for k := range values {
		f := Feature(k)

		if _, ok := featureDefaults[f]; !ok {
			return errors.Errorf("Feature Gate %q is not a valid Feature Gate", f)
		}

		b, err := strconv.ParseBool(values.Get(k))
		if err != nil {
			return errors.Wrapf(err, "error parsing bool value from flag %s ", k)
		}
		features[f] = b
	}

	featureGates = features
	return nil
}

// EnableAllFeatures turns on all feature flags.
// This is useful for libraries/processes/tests that want to
// enable all Alpha/Beta features without having to track all
// the current feature flags.
func EnableAllFeatures() {
	featureMutex.Lock()
	defer featureMutex.Unlock()

	features := map[Feature]bool{}
	// copy the defaults into this map
	for k := range featureDefaults {
		features[k] = true
	}

	featureGates = features
}

// FeatureEnabled returns if a Feature is enabled or not
func FeatureEnabled(feature Feature) bool {
	featureMutex.RLock()
	defer featureMutex.RUnlock()
	return featureGates[feature]
}

// EncodeFeatures returns the feature set as a URL encoded query string
func EncodeFeatures() string {
	values := url.Values{}
	featureMutex.RLock()
	defer featureMutex.RUnlock()

	for k, v := range featureGates {
		values.Add(string(k), strconv.FormatBool(v))
	}
	return values.Encode()
}<|MERGE_RESOLUTION|>--- conflicted
+++ resolved
@@ -31,14 +31,6 @@
 	////////////////
 	// Beta features
 
-<<<<<<< HEAD
-	// FeatureSDKGracefulTermination is a feature flag that enables SDK to support gracefulTermination
-	FeatureSDKGracefulTermination Feature = "SDKGracefulTermination"
-=======
-	// FeatureCustomFasSyncInterval is a feature flag that enables a custom FleetAutoscaler resync interval
-	FeatureCustomFasSyncInterval Feature = "CustomFasSyncInterval"
->>>>>>> cef40425
-
 	// FeatureSplitControllerAndExtensions is a feature flag that will split agones-controller into two deployments
 	FeatureSplitControllerAndExtensions Feature = "SplitControllerAndExtensions"
 
