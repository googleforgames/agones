--- conflicted
+++ resolved
@@ -44,15 +44,6 @@
 	// FeaturePlayerTracking is a feature flag to enable/disable player tracking features.
 	FeaturePlayerTracking Feature = "PlayerTracking"
 
-<<<<<<< HEAD
-	// FeaturePodHostname enables the Pod Hostname being assigned the name of the GameServer
-	FeaturePodHostname = "PodHostname"
-=======
-	// FeatureResetMetricsOnDelete is a feature flag that tells the metrics service to unregister and register
-	// relevant metric views to reset their state immediately when an Agones resource is deleted.
-	FeatureResetMetricsOnDelete Feature = "ResetMetricsOnDelete"
->>>>>>> ddadfe77
-
 	// FeatureFleetAllocateOverflow enables setting labels and/or annotations on Allocated GameServers
 	// if the desired number of the underlying GameServerSet drops below the number of Allocated GameServers.
 	FeatureFleetAllocateOverflow = "FleetAllocationOverflow"
@@ -103,12 +94,7 @@
 	// In each of these, keep the feature sorted by descending maturity then alphabetical
 	featureDefaults = map[Feature]bool{
 		// Beta features
-<<<<<<< HEAD
-		FeaturePodHostname:                  true,
-=======
 		FeatureFleetAllocateOverflow:        true,
-		FeatureResetMetricsOnDelete:         true,
->>>>>>> ddadfe77
 		FeatureSplitControllerAndExtensions: true,
 
 		// Alpha features
