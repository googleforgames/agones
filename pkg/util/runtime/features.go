// Copyright 2020 Google LLC All Rights Reserved.
//
// Licensed under the Apache License, Version 2.0 (the "License");
// you may not use this file except in compliance with the License.
// You may obtain a copy of the License at
//
//     http://www.apache.org/licenses/LICENSE-2.0
//
// Unless required by applicable law or agreed to in writing, software
// distributed under the License is distributed on an "AS IS" BASIS,
// WITHOUT WARRANTIES OR CONDITIONS OF ANY KIND, either express or implied.
// See the License for the specific language governing permissions and
// limitations under the License.

package runtime

import (
	"net/url"
	"strconv"
	"sync"

	"github.com/pkg/errors"
	"github.com/spf13/pflag"
	"github.com/spf13/viper"
)

const (
	// FeatureGateFlag is a name of a command line flag, which turns on specific tests for FeatureGates
	FeatureGateFlag = "feature-gates"

	////////////////
	// Beta features

	// FeatureFleetAllocateOverflow enables setting labels and/or annotations on Allocated GameServers
	// if the desired number of the underlying GameServerSet drops below the number of Allocated GameServers.
	FeatureFleetAllocateOverflow Feature = "FleetAllocationOverflow"

	////////////////
	// Alpha features

	// FeaturePlayerAllocationFilter is a feature flag that enables the ability for Allocations to filter based on
	// player capacity.
	FeaturePlayerAllocationFilter Feature = "PlayerAllocationFilter"

	// FeaturePlayerTracking is a feature flag to enable/disable player tracking features.
	FeaturePlayerTracking Feature = "PlayerTracking"

<<<<<<< HEAD
	////////////////
	// "Pre"-Alpha features
=======
	// FeatureFleetAllocateOverflow enables setting labels and/or annotations on Allocated GameServers
	// if the desired number of the underlying GameServerSet drops below the number of Allocated GameServers.
	FeatureFleetAllocateOverflow = "FleetAllocationOverflow"
>>>>>>> 330a548e

	// FeatureCountsAndLists is a feature flag that enables/disables counts and lists feature
	// (a generic implenetation of the player tracking feature).
	FeatureCountsAndLists Feature = "CountsAndLists"

	////////////////
	// Example feature

	// FeatureExample is an example feature gate flag, used for testing and demonstrative purposes
	FeatureExample Feature = "Example"

	// FeatureDisableResyncOnSDKServer is a feature flag to enable/disable resync on SDK server.
	FeatureDisableResyncOnSDKServer Feature = "DisableResyncOnSDKServer"
)

var (
	// featureDefaults is a map of all Feature Gates that are
	// operational in Agones, and what their default configuration is.
	// alpha features are disabled by default; beta features are enabled.
	//
	// To add a new alpha feature:
	// * add a const above
	// * add it to `featureDefaults`
	// * add it to install/helm/agones/defaultfeaturegates.yaml
	// * add it to `ALPHA_FEATURE_GATES` in build/Makefile
	// * add the inverse to the e2e-runner config in cloudbuild.yaml
	// * add it to site/content/en/docs/Guides/feature-stages.md
	//
	// To promote a feature from alpha->beta:
	// * move from `false` to `true` in `featureDefaults`.
	// * move from `false` to `true` in install/helm/agones/defaultfeaturegates.yaml
	// * remove from `ALPHA_FEATURE_GATES` in build/Makefile
	// * invert in the e2e-runner config in cloudbuild.yaml
	// * change the value in site/content/en/docs/Guides/feature-stages.md.
	// * Ensure that the features in each file are organized alphabetically.
	//
	// To promote a feature from beta->GA:
	// * remove all places consuming the feature gate and fold logic to true
	//   * consider cleanup - often folding a gate to true allows refactoring
	// * invert the "new alpha feature" steps above
	//
	// In each of these, keep the feature sorted by descending maturity then alphabetical
	featureDefaults = map[Feature]bool{
		// Beta features
		FeatureFleetAllocateOverflow: true,

		// Alpha features
		FeaturePlayerAllocationFilter:   false,
		FeaturePlayerTracking:           false,
		FeatureDisableResyncOnSDKServer: false,
		FeatureCountsAndLists:           false,

		// Example feature
		FeatureExample: false,
	}

	// featureGates is the storage of what features are enabled
	// or disabled.
	featureGates map[Feature]bool

	// featureMutex ensures that updates to featureGates don't happen at the same time as reads.
	// this is mostly to protect tests which can change gates in parallel.
	featureMutex = sync.RWMutex{}

	// FeatureTestMutex is a mutex to be shared between tests to ensure that a test that involves changing featureGates
	// cannot accidentally run at the same time as another test that also changing feature flags.
	FeatureTestMutex sync.Mutex
)

// Feature is a type for defining feature gates.
type Feature string

// FeaturesBindFlags does the Viper arguments configuration. Call before running pflag.Parse()
func FeaturesBindFlags() {
	viper.SetDefault(FeatureGateFlag, "")
	pflag.String(FeatureGateFlag, viper.GetString(FeatureGateFlag), "Flag to pass in the url query list of feature flags to enable or disable")
}

// FeaturesBindEnv binds the environment variables, based on the flags provided.
// call after viper.SetEnvKeyReplacer(...) if it is being set.
func FeaturesBindEnv() error {
	return viper.BindEnv(FeatureGateFlag)
}

// ParseFeaturesFromEnv will parse the feature flags from the Viper args
// configured by FeaturesBindFlags() and FeaturesBindEnv()
func ParseFeaturesFromEnv() error {
	return ParseFeatures(viper.GetString(FeatureGateFlag))
}

// ParseFeatures parses the url encoded query string of features and stores the value
// for later retrieval
func ParseFeatures(queryString string) error {
	featureMutex.Lock()
	defer featureMutex.Unlock()

	features := map[Feature]bool{}
	// copy the defaults into this map
	for k, v := range featureDefaults {
		features[k] = v
	}

	values, err := url.ParseQuery(queryString)
	if err != nil {
		return errors.Wrap(err, "error parsing query string for feature gates")
	}

	for k := range values {
		f := Feature(k)

		if _, ok := featureDefaults[f]; !ok {
			return errors.Errorf("Feature Gate %q is not a valid Feature Gate", f)
		}

		b, err := strconv.ParseBool(values.Get(k))
		if err != nil {
			return errors.Wrapf(err, "error parsing bool value from flag %s ", k)
		}
		features[f] = b
	}

	featureGates = features
	return nil
}

// EnableAllFeatures turns on all feature flags.
// This is useful for libraries/processes/tests that want to
// enable all Alpha/Beta features without having to track all
// the current feature flags.
func EnableAllFeatures() {
	featureMutex.Lock()
	defer featureMutex.Unlock()

	features := map[Feature]bool{}
	// copy the defaults into this map
	for k := range featureDefaults {
		features[k] = true
	}

	featureGates = features
}

// FeatureEnabled returns if a Feature is enabled or not
func FeatureEnabled(feature Feature) bool {
	featureMutex.RLock()
	defer featureMutex.RUnlock()
	return featureGates[feature]
}

// EncodeFeatures returns the feature set as a URL encoded query string
func EncodeFeatures() string {
	values := url.Values{}
	featureMutex.RLock()
	defer featureMutex.RUnlock()

	for k, v := range featureGates {
		values.Add(string(k), strconv.FormatBool(v))
	}
	return values.Encode()
}<|MERGE_RESOLUTION|>--- conflicted
+++ resolved
@@ -45,14 +45,9 @@
 	// FeaturePlayerTracking is a feature flag to enable/disable player tracking features.
 	FeaturePlayerTracking Feature = "PlayerTracking"
 
-<<<<<<< HEAD
-	////////////////
-	// "Pre"-Alpha features
-=======
 	// FeatureFleetAllocateOverflow enables setting labels and/or annotations on Allocated GameServers
 	// if the desired number of the underlying GameServerSet drops below the number of Allocated GameServers.
 	FeatureFleetAllocateOverflow = "FleetAllocationOverflow"
->>>>>>> 330a548e
 
 	// FeatureCountsAndLists is a feature flag that enables/disables counts and lists feature
 	// (a generic implenetation of the player tracking feature).
