// Copyright 2020 Google LLC All Rights Reserved.
//
// Licensed under the Apache License, Version 2.0 (the "License");
// you may not use this file except in compliance with the License.
// You may obtain a copy of the License at
//
//     http://www.apache.org/licenses/LICENSE-2.0
//
// Unless required by applicable law or agreed to in writing, software
// distributed under the License is distributed on an "AS IS" BASIS,
// WITHOUT WARRANTIES OR CONDITIONS OF ANY KIND, either express or implied.
// See the License for the specific language governing permissions and
// limitations under the License.

package runtime

import (
	"net/url"
	"strconv"
	"sync"

	"github.com/pkg/errors"
	"github.com/spf13/pflag"
	"github.com/spf13/viper"
)

const (
	// FeatureGateFlag is a name of a command line flag, which turns on specific tests for FeatureGates
	FeatureGateFlag = "feature-gates"

	////////////////
	// Stable features

	// FeatureDisableResyncOnSDKServer is a feature flag to enable/disable resync on SDK server.
	FeatureDisableResyncOnSDKServer Feature = "DisableResyncOnSDKServer"

	////////////////
	// Beta features

	// FeatureAutopilotPassthroughPort is a feature flag that enables/disables Passthrough Port Policy.
	FeatureAutopilotPassthroughPort Feature = "AutopilotPassthroughPort"

	// FeatureCountsAndLists is a feature flag that enables counts and lists feature
	// (a generic implenetation of the player tracking feature).
	FeatureCountsAndLists Feature = "CountsAndLists"

<<<<<<< HEAD
	// FeatureDisableResyncOnSDKServer is a feature flag to enable/disable resync on SDK server.
	FeatureDisableResyncOnSDKServer Feature = "DisableResyncOnSDKServer"

	// FeatureGKEAutopilotExtendedDurationPods enables the use of Extended Duration pods
	// when Agones is running on Autopilot. Available on 1.28+ only.
	FeatureGKEAutopilotExtendedDurationPods = "GKEAutopilotExtendedDurationPods"

=======
>>>>>>> 12d17c29
	// FeaturePortPolicyNone is a feature flag to allow setting Port Policy to None.
	FeaturePortPolicyNone Feature = "PortPolicyNone"

	// FeaturePortRanges is a feature flag to enable/disable specific port ranges.
	FeaturePortRanges Feature = "PortRanges"

	////////////////
	// Alpha features

	// FeatureFleetAutoscaleRequestMetaData is a feature flag that enables/disables fleet metadata on webhook autoscaler request.
	FeatureFleetAutoscaleRequestMetaData Feature = "FleetAutoscaleRequestMetaData"

	// FeaturePlayerAllocationFilter is a feature flag that enables the ability for Allocations to filter based on
	// player capacity.
	FeaturePlayerAllocationFilter Feature = "PlayerAllocationFilter"

	// FeaturePlayerTracking is a feature flag to enable/disable player tracking features.
	FeaturePlayerTracking Feature = "PlayerTracking"

	// FeatureRollingUpdateFix is a feature flag to enable/disable fleet controller fixes.
	FeatureRollingUpdateFix Feature = "RollingUpdateFix"

	// FeatureScheduledAutoscaler is a feature flag to enable/disable scheduled fleet autoscaling.
	FeatureScheduledAutoscaler Feature = "ScheduledAutoscaler"

	////////////////
	// Dev features

	////////////////
	// Example feature

	// FeatureExample is an example feature gate flag, used for testing and demonstrative purposes
	FeatureExample Feature = "Example"
)

var (
	// featureDefaults is a map of all Feature Gates that are
	// operational in Agones, and what their default configuration is.
	// dev & alpha features are disabled by default; beta features are enabled.
	//
	// To add a new dev feature (an in progress feature, not tested in CI and not publicly documented):
	// * add a const above
	// * add it to `featureDefaults`
	// * add it to install/helm/agones/defaultfeaturegates.yaml
	// * note: you can add a new feature as an alpha feature if you're ready to test it in CI
	//
	// To promote a feature from dev->alpha:
	// * add it to `ALPHA_FEATURE_GATES` in build/Makefile
	// * add the inverse to the e2e-runner config in cloudbuild.yaml
	// * add it to site/content/en/docs/Guides/feature-stages.md
	// * Ensure that the features in each file are organized categorically and alphabetically.
	//
	// To promote a feature from alpha->beta:
	// * move from `false` to `true` in `featureDefaults`.
	// * move from `false` to `true` in install/helm/agones/defaultfeaturegates.yaml
	// * remove from `ALPHA_FEATURE_GATES` in build/Makefile
	// * add to `BETA_FEATURE_GATES` in build/Makefile
	// * invert in the e2e-runner config in cloudbuild.yaml
	// * change the value in site/content/en/docs/Guides/feature-stages.md.
	// * Ensure that the features in each file are organized categorically and alphabetically.
	//
	// Feature Promotion: alpha->beta for SDK Functions
	// * Move methods from alpha->beta files:
	// 		- From proto/sdk/alpha/alpha.proto to proto/sdk/beta/beta.proto
	//		- For each language-specific SDK (e.g., Go, C#, Rust):
	//			- Move implementation files (e.g., alpha.go to beta.go)
	//			- Move test files (e.g., alpha_test.go to beta_test.go)
	//			- Note: Delete references to 'alpha' in the moved alpha methods.
	// * Change all code and documentation references of alpha->beta:
	//		- Proto Files: proto/sdk/sdk.proto `[Stage:Alpha]->[Stage:Beta]`
	//		- SDK Implementations: Update in language-specific SDKs (e.g., sdks/go/sdk.go, sdks/csharp/sdk/AgonesSDK.cs).
	//		- Examples & Tests: Adjust in files like examples/simple-game-server/main.go and language-specific test files.
	// * Modify automation scripts in the build/build-sdk-images directory to support beta file generation.
	// * Run `make gen-all-sdk-grpc` to generate the required files. If there are changes to the `proto/allocation/allocation.proto` run `make gen-allocation-grpc`.
	// * Afterwards, execute the `make run-sdk-conformance-test-go` command and address any issues that arise.
	// * NOTE: DO NOT EDIT any autogenerated code. `make gen-all-sdk-grpc` will take care of it.
	//
	// To promote a feature from beta->GA:
	// * Remove all places consuming the feature gate and fold logic to true.
	// * Consider cleanup - often folding a gate to true allows refactoring.
	// * Remove from the e2e-runner config in cloudbuild.yaml.
	// * Update site/content/en/docs/Guides/feature-stages.md to indicate the feature is Stable.
	// * Remove from `BETA_FEATURE_GATES` in build/Makefile.
	// * Move from 'Beta features' in pkg/util/runtime/features.go and
	//   install/helm/agones/defaultfeaturegates.yaml to 'Stable features'.
	//
	// In each of these, keep the feature sorted by descending maturity then alphabetical
	featureDefaults = map[Feature]bool{
		// Stable features
		// Note that stable features cannot be set to "false", and are here so that upgrades from a
		// previous version with the feature flag do not fail on parsing an unknown flag.
		FeatureDisableResyncOnSDKServer: true,

		// Beta features
		FeatureAutopilotPassthroughPort:         true,
		FeatureCountsAndLists:                   true,
<<<<<<< HEAD
		FeatureDisableResyncOnSDKServer:         true,
		FeatureGKEAutopilotExtendedDurationPods: true,
=======
>>>>>>> 12d17c29
		FeaturePortPolicyNone:                   true,
		FeaturePortRanges:                       true,

		// Alpha features
		FeatureFleetAutoscaleRequestMetaData: false,
		FeaturePlayerAllocationFilter:        false,
		FeaturePlayerTracking:                false,
		FeatureRollingUpdateFix:              false,
		FeatureScheduledAutoscaler:           false,

		// Dev features

		// Example feature
		FeatureExample: false,
	}

	// featureGates is the storage of what features are enabled
	// or disabled.
	featureGates map[Feature]bool

	// featureMutex ensures that updates to featureGates don't happen at the same time as reads.
	// this is mostly to protect tests which can change gates in parallel.
	featureMutex = sync.RWMutex{}

	// FeatureTestMutex is a mutex to be shared between tests to ensure that a test that involves changing featureGates
	// cannot accidentally run at the same time as another test that also changing feature flags.
	FeatureTestMutex sync.Mutex
)

// Feature is a type for defining feature gates.
type Feature string

// FeaturesBindFlags does the Viper arguments configuration. Call before running pflag.Parse()
func FeaturesBindFlags() {
	viper.SetDefault(FeatureGateFlag, "")
	pflag.String(FeatureGateFlag, viper.GetString(FeatureGateFlag), "Flag to pass in the url query list of feature flags to enable or disable")
}

// FeaturesBindEnv binds the environment variables, based on the flags provided.
// call after viper.SetEnvKeyReplacer(...) if it is being set.
func FeaturesBindEnv() error {
	return viper.BindEnv(FeatureGateFlag)
}

// ParseFeaturesFromEnv will parse the feature flags from the Viper args
// configured by FeaturesBindFlags() and FeaturesBindEnv()
func ParseFeaturesFromEnv() error {
	return ParseFeatures(viper.GetString(FeatureGateFlag))
}

// ParseFeatures parses the url encoded query string of features and stores the value
// for later retrieval
func ParseFeatures(queryString string) error {
	featureMutex.Lock()
	defer featureMutex.Unlock()

	features := map[Feature]bool{}
	// copy the defaults into this map
	for k, v := range featureDefaults {
		features[k] = v
	}

	values, err := url.ParseQuery(queryString)
	if err != nil {
		return errors.Wrap(err, "error parsing query string for feature gates")
	}

	for k := range values {
		f := Feature(k)

		if _, ok := featureDefaults[f]; !ok {
			return errors.Errorf("Feature Gate %q is not a valid Feature Gate", f)
		}

		b, err := strconv.ParseBool(values.Get(k))
		if err != nil {
			return errors.Wrapf(err, "error parsing bool value from flag %s ", k)
		}
		features[f] = b
	}

	featureGates = features
	return nil
}

// EnableAllFeatures turns on all feature flags.
// This is useful for libraries/processes/tests that want to
// enable all Alpha/Beta features without having to track all
// the current feature flags.
func EnableAllFeatures() {
	featureMutex.Lock()
	defer featureMutex.Unlock()

	features := map[Feature]bool{}
	// copy the defaults into this map
	for k := range featureDefaults {
		features[k] = true
	}

	featureGates = features
}

// FeatureEnabled returns if a Feature is enabled or not
func FeatureEnabled(feature Feature) bool {
	featureMutex.RLock()
	defer featureMutex.RUnlock()
	return featureGates[feature]
}

// EncodeFeatures returns the feature set as a URL encoded query string
func EncodeFeatures() string {
	values := url.Values{}
	featureMutex.RLock()
	defer featureMutex.RUnlock()

	for k, v := range featureGates {
		values.Add(string(k), strconv.FormatBool(v))
	}
	return values.Encode()
}<|MERGE_RESOLUTION|>--- conflicted
+++ resolved
@@ -44,16 +44,10 @@
 	// (a generic implenetation of the player tracking feature).
 	FeatureCountsAndLists Feature = "CountsAndLists"
 
-<<<<<<< HEAD
-	// FeatureDisableResyncOnSDKServer is a feature flag to enable/disable resync on SDK server.
-	FeatureDisableResyncOnSDKServer Feature = "DisableResyncOnSDKServer"
-
 	// FeatureGKEAutopilotExtendedDurationPods enables the use of Extended Duration pods
 	// when Agones is running on Autopilot. Available on 1.28+ only.
 	FeatureGKEAutopilotExtendedDurationPods = "GKEAutopilotExtendedDurationPods"
 
-=======
->>>>>>> 12d17c29
 	// FeaturePortPolicyNone is a feature flag to allow setting Port Policy to None.
 	FeaturePortPolicyNone Feature = "PortPolicyNone"
 
@@ -150,11 +144,7 @@
 		// Beta features
 		FeatureAutopilotPassthroughPort:         true,
 		FeatureCountsAndLists:                   true,
-<<<<<<< HEAD
-		FeatureDisableResyncOnSDKServer:         true,
 		FeatureGKEAutopilotExtendedDurationPods: true,
-=======
->>>>>>> 12d17c29
 		FeaturePortPolicyNone:                   true,
 		FeaturePortRanges:                       true,
 
