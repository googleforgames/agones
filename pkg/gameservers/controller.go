// Copyright 2018 Google Inc. All Rights Reserved.
//
// Licensed under the Apache License, Version 2.0 (the "License");
// you may not use this file except in compliance with the License.
// You may obtain a copy of the License at
//
//     http://www.apache.org/licenses/LICENSE-2.0
//
// Unless required by applicable law or agreed to in writing, software
// distributed under the License is distributed on an "AS IS" BASIS,
// WITHOUT WARRANTIES OR CONDITIONS OF ANY KIND, either express or implied.
// See the License for the specific language governing permissions and
// limitations under the License.

package gameservers

import (
	"encoding/json"
	"fmt"
	"sync"
	"time"

	"agones.dev/agones/pkg/apis/stable"
	"agones.dev/agones/pkg/apis/stable/v1alpha1"
	"agones.dev/agones/pkg/client/clientset/versioned"
	getterv1alpha1 "agones.dev/agones/pkg/client/clientset/versioned/typed/stable/v1alpha1"
	"agones.dev/agones/pkg/client/informers/externalversions"
	listerv1alpha1 "agones.dev/agones/pkg/client/listers/stable/v1alpha1"
	"agones.dev/agones/pkg/util/crd"
	"agones.dev/agones/pkg/util/logfields"
	"agones.dev/agones/pkg/util/runtime"
	"agones.dev/agones/pkg/util/webhooks"
	"agones.dev/agones/pkg/util/workerqueue"
	"github.com/heptiolabs/healthcheck"
	"github.com/mattbaird/jsonpatch"
	"github.com/pkg/errors"
	"github.com/sirupsen/logrus"
	admv1beta1 "k8s.io/api/admission/v1beta1"
	corev1 "k8s.io/api/core/v1"
	extclientset "k8s.io/apiextensions-apiserver/pkg/client/clientset/clientset"
	"k8s.io/apiextensions-apiserver/pkg/client/clientset/clientset/typed/apiextensions/v1beta1"
	k8serrors "k8s.io/apimachinery/pkg/api/errors"
	"k8s.io/apimachinery/pkg/api/resource"
	metav1 "k8s.io/apimachinery/pkg/apis/meta/v1"
	"k8s.io/apimachinery/pkg/labels"
	"k8s.io/apimachinery/pkg/util/intstr"
	"k8s.io/client-go/informers"
	"k8s.io/client-go/kubernetes"
	"k8s.io/client-go/kubernetes/scheme"
	typedcorev1 "k8s.io/client-go/kubernetes/typed/core/v1"
	corelisterv1 "k8s.io/client-go/listers/core/v1"
	"k8s.io/client-go/tools/cache"
	"k8s.io/client-go/tools/record"
	"k8s.io/client-go/util/workqueue"
)

var (
	errPodNotFound = errors.New("A Pod for this GameServer Was Not Found")
)

// Controller is a the main GameServer crd controller
type Controller struct {
	baseLogger             *logrus.Entry
	sidecarImage           string
	alwaysPullSidecarImage bool
	sidecarCPURequest      resource.Quantity
	sidecarCPULimit        resource.Quantity
	crdGetter              v1beta1.CustomResourceDefinitionInterface
	podGetter              typedcorev1.PodsGetter
	podLister              corelisterv1.PodLister
	podSynced              cache.InformerSynced
	gameServerGetter       getterv1alpha1.GameServersGetter
	gameServerLister       listerv1alpha1.GameServerLister
	gameServerSynced       cache.InformerSynced
	nodeLister             corelisterv1.NodeLister
	portAllocator          *PortAllocator
	healthController       *HealthController
	workerqueue            *workerqueue.WorkerQueue
	creationWorkerQueue    *workerqueue.WorkerQueue // handles creation only
	deletionWorkerQueue    *workerqueue.WorkerQueue // handles deletion only
	stop                   <-chan struct {
	}
	recorder record.EventRecorder
}

// NewController returns a new gameserver crd controller
func NewController(
	wh *webhooks.WebHook,
	health healthcheck.Handler,
	minPort, maxPort int32,
	sidecarImage string,
	alwaysPullSidecarImage bool,
	sidecarCPURequest resource.Quantity,
	sidecarCPULimit resource.Quantity,
	kubeClient kubernetes.Interface,
	kubeInformerFactory informers.SharedInformerFactory,
	extClient extclientset.Interface,
	agonesClient versioned.Interface,
	agonesInformerFactory externalversions.SharedInformerFactory) *Controller {

	pods := kubeInformerFactory.Core().V1().Pods()
	gameServers := agonesInformerFactory.Stable().V1alpha1().GameServers()
	gsInformer := gameServers.Informer()

	c := &Controller{
		sidecarImage:           sidecarImage,
		sidecarCPULimit:        sidecarCPULimit,
		sidecarCPURequest:      sidecarCPURequest,
		alwaysPullSidecarImage: alwaysPullSidecarImage,
		crdGetter:              extClient.ApiextensionsV1beta1().CustomResourceDefinitions(),
		podGetter:              kubeClient.CoreV1(),
		podLister:              pods.Lister(),
		podSynced:              pods.Informer().HasSynced,
		gameServerGetter:       agonesClient.StableV1alpha1(),
		gameServerLister:       gameServers.Lister(),
		gameServerSynced:       gsInformer.HasSynced,
		nodeLister:             kubeInformerFactory.Core().V1().Nodes().Lister(),
		portAllocator:          NewPortAllocator(minPort, maxPort, kubeInformerFactory, agonesInformerFactory),
		healthController:       NewHealthController(kubeClient, agonesClient, kubeInformerFactory, agonesInformerFactory),
	}

	c.baseLogger = runtime.NewLoggerWithType(c)

	eventBroadcaster := record.NewBroadcaster()
	eventBroadcaster.StartLogging(c.baseLogger.Infof)
	eventBroadcaster.StartRecordingToSink(&typedcorev1.EventSinkImpl{Interface: kubeClient.CoreV1().Events("")})
	c.recorder = eventBroadcaster.NewRecorder(scheme.Scheme, corev1.EventSource{Component: "gameserver-controller"})

	c.workerqueue = workerqueue.NewWorkerQueueWithRateLimiter(c.syncGameServer, c.baseLogger, logfields.GameServerKey, stable.GroupName+".GameServerController", fastRateLimiter())
	c.creationWorkerQueue = workerqueue.NewWorkerQueueWithRateLimiter(c.syncGameServer, c.baseLogger.WithField("subqueue", "creation"), logfields.GameServerKey, stable.GroupName+".GameServerControllerCreation", fastRateLimiter())
	c.deletionWorkerQueue = workerqueue.NewWorkerQueueWithRateLimiter(c.syncGameServer, c.baseLogger.WithField("subqueue", "deletion"), logfields.GameServerKey, stable.GroupName+".GameServerControllerDeletion", fastRateLimiter())
	health.AddLivenessCheck("gameserver-workerqueue", healthcheck.Check(c.workerqueue.Healthy))
	health.AddLivenessCheck("gameserver-creation-workerqueue", healthcheck.Check(c.creationWorkerQueue.Healthy))
	health.AddLivenessCheck("gameserver-deletion-workerqueue", healthcheck.Check(c.deletionWorkerQueue.Healthy))

	wh.AddHandler("/mutate", v1alpha1.Kind("GameServer"), admv1beta1.Create, c.creationMutationHandler)
	wh.AddHandler("/validate", v1alpha1.Kind("GameServer"), admv1beta1.Create, c.creationValidationHandler)

	gsInformer.AddEventHandler(cache.ResourceEventHandlerFuncs{
		AddFunc: c.enqueueGameServerBasedOnState,
		UpdateFunc: func(oldObj, newObj interface{}) {
			// no point in processing unless there is a State change
			oldGs := oldObj.(*v1alpha1.GameServer)
			newGs := newObj.(*v1alpha1.GameServer)
			if oldGs.Status.State != newGs.Status.State || oldGs.ObjectMeta.DeletionTimestamp != newGs.ObjectMeta.DeletionTimestamp {
				c.enqueueGameServerBasedOnState(newGs)
			}
		},
	})

	// track pod deletions, for when GameServers are deleted
	pods.Informer().AddEventHandler(cache.ResourceEventHandlerFuncs{
		UpdateFunc: func(oldObj, newObj interface{}) {
			oldPod := oldObj.(*corev1.Pod)
			if isGameServerPod(oldPod) {
				newPod := newObj.(*corev1.Pod)
				//  node name has changed -- i.e. it has been scheduled
				if oldPod.Spec.NodeName != newPod.Spec.NodeName {
					owner := metav1.GetControllerOf(newPod)
					c.workerqueue.Enqueue(cache.ExplicitKey(newPod.ObjectMeta.Namespace + "/" + owner.Name))
				}
			}
		},
		DeleteFunc: func(obj interface{}) {
			// Could be a DeletedFinalStateUnknown, in which case, just ignore it
			pod, ok := obj.(*corev1.Pod)
			if ok && isGameServerPod(pod) {
				owner := metav1.GetControllerOf(pod)
				c.workerqueue.Enqueue(cache.ExplicitKey(pod.ObjectMeta.Namespace + "/" + owner.Name))
			}
		},
	})

	return c
}

func (c *Controller) enqueueGameServerBasedOnState(item interface{}) {
	gs := item.(*v1alpha1.GameServer)

	switch gs.Status.State {
	case v1alpha1.GameServerStatePortAllocation,
		v1alpha1.GameServerStateCreating:
		c.creationWorkerQueue.Enqueue(gs)

	case v1alpha1.GameServerStateShutdown:
		c.deletionWorkerQueue.Enqueue(gs)

	default:
		c.workerqueue.Enqueue(gs)
	}
}

// fastRateLimiter returns a fast rate limiter, without exponential back-off.
func fastRateLimiter() workqueue.RateLimiter {
	const numFastRetries = 5
	const fastDelay = 20 * time.Millisecond  // first few retries up to 'numFastRetries' are fast
	const slowDelay = 500 * time.Millisecond // subsequent retries are slow

	return workqueue.NewItemFastSlowRateLimiter(fastDelay, slowDelay, numFastRetries)
}

// creationMutationHandler is the handler for the mutating webhook that sets the
// the default values on the GameServer
// Should only be called on gameserver create operations.
// nolint:dupl
func (c *Controller) creationMutationHandler(review admv1beta1.AdmissionReview) (admv1beta1.AdmissionReview, error) {
	obj := review.Request.Object
	gs := &v1alpha1.GameServer{}
	err := json.Unmarshal(obj.Raw, gs)
	if err != nil {
		c.baseLogger.WithField("review", review).WithError(err).Info("creationMutationHandler failed to unmarshal JSON")
		return review, errors.Wrapf(err, "error unmarshalling original GameServer json: %s", obj.Raw)
	}

	// This is the main logic of this function
	// the rest is really just json plumbing
	gs.ApplyDefaults()

	newGS, err := json.Marshal(gs)
	if err != nil {
		return review, errors.Wrapf(err, "error marshalling default applied GameSever %s to json", gs.ObjectMeta.Name)
	}

	patch, err := jsonpatch.CreatePatch(obj.Raw, newGS)
	if err != nil {
		return review, errors.Wrapf(err, "error creating patch for GameServer %s", gs.ObjectMeta.Name)
	}

	json, err := json.Marshal(patch)
	if err != nil {
		return review, errors.Wrapf(err, "error creating json for patch for GameServer %s", gs.ObjectMeta.Name)
	}

	c.loggerForGameServer(gs).WithField("patch", string(json)).Infof("patch created!")

	pt := admv1beta1.PatchTypeJSONPatch
	review.Response.PatchType = &pt
	review.Response.Patch = json

	return review, nil
}

func (c *Controller) loggerForGameServerKey(key string) *logrus.Entry {
	return logfields.AugmentLogEntry(c.baseLogger, logfields.GameServerKey, key)
}

func (c *Controller) loggerForGameServer(gs *v1alpha1.GameServer) *logrus.Entry {
	return c.loggerForGameServerKey(gs.Namespace+"/"+gs.Name).WithField("gs", gs)
}

// creationValidationHandler that validates a GameServer when it is created
// Should only be called on gameserver create operations.
func (c *Controller) creationValidationHandler(review admv1beta1.AdmissionReview) (admv1beta1.AdmissionReview, error) {
	obj := review.Request.Object
	gs := &v1alpha1.GameServer{}
	err := json.Unmarshal(obj.Raw, gs)
	if err != nil {
		c.baseLogger.WithField("review", review).WithError(err).Info("creationValidationHandler failed to unmarshal JSON")
		return review, errors.Wrapf(err, "error unmarshalling original GameServer json: %s", obj.Raw)
	}

<<<<<<< HEAD
	causes, ok := gs.Validate()
=======
	c.loggerForGameServer(gs).WithField("review", review).Info("creationValidationHandler")

	ok, causes := gs.Validate()
>>>>>>> f6daaf1f
	if !ok {
		review.Response.Allowed = false
		details := metav1.StatusDetails{
			Name:   review.Request.Name,
			Group:  review.Request.Kind.Group,
			Kind:   review.Request.Kind.Kind,
			Causes: causes,
		}
		review.Response.Result = &metav1.Status{
			Status:  metav1.StatusFailure,
			Message: "GameServer configuration is invalid",
			Reason:  metav1.StatusReasonInvalid,
			Details: &details,
		}

		c.loggerForGameServer(gs).WithField("review", review).Info("Invalid GameServer")
		return review, nil
	}

	return review, nil
}

// Run the GameServer controller. Will block until stop is closed.
// Runs threadiness number workers to process the rate limited queue
func (c *Controller) Run(workers int, stop <-chan struct{}) error {
	c.stop = stop

	err := crd.WaitForEstablishedCRD(c.crdGetter, "gameservers.stable.agones.dev", c.baseLogger)
	if err != nil {
		return err
	}

	c.baseLogger.Info("Wait for cache sync")
	if !cache.WaitForCacheSync(stop, c.gameServerSynced) {
		return errors.New("failed to wait for caches to sync")
	}

	// Run the Port Allocator
	if err = c.portAllocator.Run(stop); err != nil {
		return errors.Wrap(err, "error running the port allocator")
	}

	// Run the Health Controller
	go c.healthController.Run(stop)

	// start work queues
	var wg sync.WaitGroup

	startWorkQueue := func(wq *workerqueue.WorkerQueue) {
		wg.Add(1)
		go func() {
			defer wg.Done()
			wq.Run(workers, stop)
		}()
	}

	startWorkQueue(c.workerqueue)
	startWorkQueue(c.creationWorkerQueue)
	startWorkQueue(c.deletionWorkerQueue)
	wg.Wait()
	return nil
}

// syncGameServer synchronises the Pods for the GameServers.
// and reacts to status changes that can occur through the client SDK
func (c *Controller) syncGameServer(key string) error {
	c.loggerForGameServerKey(key).Info("Synchronising")

	// Convert the namespace/name string into a distinct namespace and name
	namespace, name, err := cache.SplitMetaNamespaceKey(key)
	if err != nil {
		// don't return an error, as we don't want this retried
		runtime.HandleError(c.loggerForGameServerKey(key), errors.Wrapf(err, "invalid resource key"))
		return nil
	}

	gs, err := c.gameServerLister.GameServers(namespace).Get(name)
	if err != nil {
		if k8serrors.IsNotFound(err) {
			c.loggerForGameServerKey(key).Info("GameServer is no longer available for syncing")
			return nil
		}
		return errors.Wrapf(err, "error retrieving GameServer %s from namespace %s", name, namespace)
	}

	if gs, err = c.syncGameServerDeletionTimestamp(gs); err != nil {
		return err
	}
	if gs, err = c.syncGameServerPortAllocationState(gs); err != nil {
		return err
	}
	if gs, err = c.syncGameServerCreatingState(gs); err != nil {
		return err
	}
	if gs, err = c.syncGameServerStartingState(gs); err != nil {
		return err
	}
	if gs, err = c.syncGameServerRequestReadyState(gs); err != nil {
		return err
	}
	if gs, err = c.syncDevelopmentGameServer(gs); err != nil {
		return err
	}
	if err = c.syncGameServerShutdownState(gs); err != nil {
		return err
	}

	return nil
}

// syncGameServerDeletionTimestamp if the deletion timestamp is non-zero
// then do one of two things:
// - if the GameServer has Pods running, delete them
// - if there no pods, remove the finalizer
func (c *Controller) syncGameServerDeletionTimestamp(gs *v1alpha1.GameServer) (*v1alpha1.GameServer, error) {
	if gs.ObjectMeta.DeletionTimestamp.IsZero() {
		return gs, nil
	}

	c.loggerForGameServer(gs).Info("Syncing with Deletion Timestamp")
	pods, err := c.listGameServerPods(gs)
	if err != nil {
		return gs, err
	}

	if len(pods) > 0 {
		c.loggerForGameServer(gs).WithField("pods", pods).Info("Found pods, deleting")
		for _, p := range pods {
			err = c.podGetter.Pods(p.ObjectMeta.Namespace).Delete(p.ObjectMeta.Name, nil)
			if err != nil {
				return gs, errors.Wrapf(err, "error deleting pod for GameServer %s, %s", gs.ObjectMeta.Name, p.ObjectMeta.Name)
			}
			c.recorder.Event(gs, corev1.EventTypeNormal, string(gs.Status.State), fmt.Sprintf("Deleting Pod %s", p.ObjectMeta.Name))
		}
		return gs, nil
	}

	gsCopy := gs.DeepCopy()
	// remove the finalizer for this controller
	var fin []string
	for _, f := range gsCopy.ObjectMeta.Finalizers {
		if f != stable.GroupName {
			fin = append(fin, f)
		}
	}
	gsCopy.ObjectMeta.Finalizers = fin
	c.loggerForGameServer(gsCopy).Infof("No pods found, removing finalizer %s", stable.GroupName)
	gs, err = c.gameServerGetter.GameServers(gsCopy.ObjectMeta.Namespace).Update(gsCopy)
	return gs, errors.Wrapf(err, "error removing finalizer for GameServer %s", gsCopy.ObjectMeta.Name)
}

// syncGameServerPortAllocationState gives a port to a dynamically allocating GameServer
func (c *Controller) syncGameServerPortAllocationState(gs *v1alpha1.GameServer) (*v1alpha1.GameServer, error) {
	if !(gs.Status.State == v1alpha1.GameServerStatePortAllocation && gs.ObjectMeta.DeletionTimestamp.IsZero()) {
		return gs, nil
	}

	gsCopy := c.portAllocator.Allocate(gs.DeepCopy())

	gsCopy.Status.State = v1alpha1.GameServerStateCreating
	c.recorder.Event(gs, corev1.EventTypeNormal, string(gs.Status.State), "Port allocated")

	c.loggerForGameServer(gsCopy).Info("Syncing Port Allocation GameServerState")
	gs, err := c.gameServerGetter.GameServers(gs.ObjectMeta.Namespace).Update(gsCopy)
	if err != nil {
		// if the GameServer doesn't get updated with the port data, then put the port
		// back in the pool, as it will get retried on the next pass
		c.portAllocator.DeAllocate(gsCopy)
		return gs, errors.Wrapf(err, "error updating GameServer %s to default values", gs.Name)
	}

	return gs, nil
}

// syncGameServerCreatingState checks if the GameServer is in the Creating state, and if so
// creates a Pod for the GameServer and moves the state to Starting
func (c *Controller) syncGameServerCreatingState(gs *v1alpha1.GameServer) (*v1alpha1.GameServer, error) {
	if !(gs.Status.State == v1alpha1.GameServerStateCreating && gs.ObjectMeta.DeletionTimestamp.IsZero()) {
		return gs, nil
	}
	if _, isDev := gs.GetDevAddress(); isDev {
		return gs, nil
	}

	c.loggerForGameServer(gs).Info("Syncing Create State")

	// Wait for pod cache sync, so that we don't end up with multiple pods for a GameServer
	if !(cache.WaitForCacheSync(c.stop, c.podSynced)) {
		return nil, errors.New("could not sync pod cache state")
	}

	// Maybe something went wrong, and the pod was created, but the state was never moved to Starting, so let's check
	ret, err := c.listGameServerPods(gs)
	if err != nil {
		return nil, err
	}

	if len(ret) == 0 {
		gs, err = c.createGameServerPod(gs)
		if err != nil || gs.Status.State == v1alpha1.GameServerStateError {
			return gs, err
		}
	}

	gsCopy := gs.DeepCopy()
	gsCopy.Status.State = v1alpha1.GameServerStateStarting
	gs, err = c.gameServerGetter.GameServers(gs.ObjectMeta.Namespace).Update(gsCopy)
	if err != nil {
		return gs, errors.Wrapf(err, "error updating GameServer %s to Starting state", gs.Name)
	}
	return gs, nil
}

// syncDevelopmentGameServer manages advances a development gameserver to Ready status and registers its address and ports.
func (c *Controller) syncDevelopmentGameServer(gs *v1alpha1.GameServer) (*v1alpha1.GameServer, error) {
	// do not sync if the server is deleting.
	if !(gs.ObjectMeta.DeletionTimestamp.IsZero()) {
		return gs, nil
	}
	// Get the development IP address
	devIPAddress, isDevGs := gs.GetDevAddress()
	if !isDevGs {
		return gs, nil
	}

	if !(gs.Status.State == v1alpha1.GameServerStateReady) {
		c.loggerForGameServer(gs).Info("GS is a development game server and will not be managed by Agones.")
	}

	gsCopy := gs.DeepCopy()
	ports := []v1alpha1.GameServerStatusPort{}
	for _, p := range gs.Spec.Ports {
		ports = append(ports, p.Status())
	}
	// TODO: Use UpdateStatus() when it's available.
	gsCopy.Status.State = v1alpha1.GameServerStateReady
	gsCopy.Status.Ports = ports
	gsCopy.Status.Address = devIPAddress
	gsCopy.Status.NodeName = devIPAddress
	gs, err := c.gameServerGetter.GameServers(gs.ObjectMeta.Namespace).Update(gsCopy)
	if err != nil {
		return gs, errors.Wrapf(err, "error updating GameServer %s to %v status", gs.Name, gs.Status)
	}
	return gs, nil
}

// createGameServerPod creates the backing Pod for a given GameServer
func (c *Controller) createGameServerPod(gs *v1alpha1.GameServer) (*v1alpha1.GameServer, error) {
	sidecar := c.sidecar(gs)
	var pod *corev1.Pod
	pod, err := gs.Pod(sidecar)

	// this shouldn't happen, but if it does.
	if err != nil {
		c.loggerForGameServer(gs).WithError(err).Error("error creating pod from Game Server")
		gs, err = c.moveToErrorState(gs, err.Error())
		return gs, err
	}

	c.addGameServerHealthCheck(gs, pod)

	c.loggerForGameServer(gs).WithField("pod", pod).Info("creating Pod for GameServer")
	pod, err = c.podGetter.Pods(gs.ObjectMeta.Namespace).Create(pod)
	if k8serrors.IsAlreadyExists(err) {
		c.recorder.Event(gs, corev1.EventTypeNormal, string(gs.Status.State), "Pod already exists, reused")
		return gs, nil
	}
	if err != nil {
		if k8serrors.IsInvalid(err) {
			c.loggerForGameServer(gs).WithField("pod", pod).Errorf("Pod created is invalid")
			gs, err = c.moveToErrorState(gs, err.Error())
			return gs, err
		}
		return gs, errors.Wrapf(err, "error creating Pod for GameServer %s", gs.Name)
	}
	c.recorder.Event(gs, corev1.EventTypeNormal, string(gs.Status.State),
		fmt.Sprintf("Pod %s created", pod.ObjectMeta.Name))

	return gs, nil
}

// sidecar creates the sidecar container for a given GameServer
func (c *Controller) sidecar(gs *v1alpha1.GameServer) corev1.Container {
	sidecar := corev1.Container{
		Name:  "agones-gameserver-sidecar",
		Image: c.sidecarImage,
		Env: []corev1.EnvVar{
			{
				Name:  "GAMESERVER_NAME",
				Value: gs.ObjectMeta.Name,
			},
			{
				Name: "POD_NAMESPACE",
				ValueFrom: &corev1.EnvVarSource{
					FieldRef: &corev1.ObjectFieldSelector{
						FieldPath: "metadata.namespace",
					},
				},
			},
		},
		Resources: corev1.ResourceRequirements{},
		LivenessProbe: &corev1.Probe{
			Handler: corev1.Handler{
				HTTPGet: &corev1.HTTPGetAction{
					Path: "/healthz",
					Port: intstr.FromInt(8080),
				},
			},
			InitialDelaySeconds: 3,
			PeriodSeconds:       3,
		},
	}

	if !c.sidecarCPURequest.IsZero() {
		sidecar.Resources.Requests = corev1.ResourceList{corev1.ResourceCPU: c.sidecarCPURequest}
	}

	if !c.sidecarCPULimit.IsZero() {
		sidecar.Resources.Limits = corev1.ResourceList{corev1.ResourceCPU: c.sidecarCPULimit}
	}

	if c.alwaysPullSidecarImage {
		sidecar.ImagePullPolicy = corev1.PullAlways
	}
	return sidecar
}

// addGameServerHealthCheck adds the http health check to the GameServer container
func (c *Controller) addGameServerHealthCheck(gs *v1alpha1.GameServer, pod *corev1.Pod) {
	if !gs.Spec.Health.Disabled {
		for i, c := range pod.Spec.Containers {
			if c.Name == gs.Spec.Container {
				if c.LivenessProbe == nil {
					c.LivenessProbe = &corev1.Probe{
						Handler: corev1.Handler{
							HTTPGet: &corev1.HTTPGetAction{
								Path: "/gshealthz",
								Port: intstr.FromInt(8080),
							},
						},
						InitialDelaySeconds: gs.Spec.Health.InitialDelaySeconds,
						PeriodSeconds:       gs.Spec.Health.PeriodSeconds,
						FailureThreshold:    gs.Spec.Health.FailureThreshold,
					}
					pod.Spec.Containers[i] = c
				}
				break
			}
		}
	}
}

// syncGameServerStartingState looks for a pod that has been scheduled for this GameServer
// and then sets the Status > Address and Ports values.
func (c *Controller) syncGameServerStartingState(gs *v1alpha1.GameServer) (*v1alpha1.GameServer, error) {
	if !(gs.Status.State == v1alpha1.GameServerStateStarting && gs.ObjectMeta.DeletionTimestamp.IsZero()) {
		return gs, nil
	}
	if _, isDev := gs.GetDevAddress(); isDev {
		return gs, nil
	}

	c.loggerForGameServer(gs).Info("Syncing Starting GameServerState")

	// there should be a pod (although it may not have a scheduled container),
	// so if there is an error of any kind, then move this to queue backoff
	pod, err := c.gameServerPod(gs)
	if err != nil {
		return nil, err
	}

	gsCopy := gs.DeepCopy()
	// if we can't get the address, then go into queue backoff
	gsCopy, err = c.applyGameServerAddressAndPort(gsCopy, pod)
	if err != nil {
		return gs, err
	}

	gsCopy.Status.State = v1alpha1.GameServerStateScheduled
	gs, err = c.gameServerGetter.GameServers(gs.ObjectMeta.Namespace).Update(gsCopy)
	if err != nil {
		return gs, errors.Wrapf(err, "error updating GameServer %s to Scheduled state", gs.Name)
	}
	c.recorder.Event(gs, corev1.EventTypeNormal, string(gs.Status.State), "Address and port populated")

	return gs, nil
}

// applyGameServerAddressAndPort gets the backing Pod for the GamesServer,
// and sets the allocated Address and Port values to it and returns it.
func (c *Controller) applyGameServerAddressAndPort(gs *v1alpha1.GameServer, pod *corev1.Pod) (*v1alpha1.GameServer, error) {
	addr, err := c.address(gs, pod)
	if err != nil {
		return gs, errors.Wrapf(err, "error getting external address for GameServer %s", gs.ObjectMeta.Name)
	}

	gs.Status.Address = addr
	gs.Status.NodeName = pod.Spec.NodeName
	// HostPort is always going to be populated, even when dynamic
	// This will be a double up of information, but it will be easier to read
	gs.Status.Ports = make([]v1alpha1.GameServerStatusPort, len(gs.Spec.Ports))
	for i, p := range gs.Spec.Ports {
		gs.Status.Ports[i] = p.Status()
	}

	return gs, nil
}

// syncGameServerRequestReadyState checks if the Game Server is Requesting to be ready,
// and then adds the IP and Port information to the Status and marks the GameServer
// as Ready
func (c *Controller) syncGameServerRequestReadyState(gs *v1alpha1.GameServer) (*v1alpha1.GameServer, error) {
	if !(gs.Status.State == v1alpha1.GameServerStateRequestReady && gs.ObjectMeta.DeletionTimestamp.IsZero()) ||
		gs.Status.State == v1alpha1.GameServerStateUnhealthy {
		return gs, nil
	}
	if _, isDev := gs.GetDevAddress(); isDev {
		return gs, nil
	}

	c.loggerForGameServer(gs).Info("Syncing RequestReady State")

	gsCopy := gs.DeepCopy()

	// if the address hasn't been populated, and the Ready request comes
	// before the controller has had a chance to do it, then
	// do it here instead
	addressPopulated := false
	if gs.Status.NodeName == "" {
		addressPopulated = true
		pod, err := c.gameServerPod(gs)
		// errPodNotFound should never happen, and if it does -- something bad happened,
		// so go into workerqueue backoff.
		if err != nil {
			return nil, err
		}
		gsCopy, err = c.applyGameServerAddressAndPort(gsCopy, pod)
		if err != nil {
			return gs, err
		}
	}

	gsCopy.Status.State = v1alpha1.GameServerStateReady
	gs, err := c.gameServerGetter.GameServers(gs.ObjectMeta.Namespace).Update(gsCopy)
	if err != nil {
		return gs, errors.Wrapf(err, "error setting Ready, Port and address on GameServer %s Status", gs.ObjectMeta.Name)
	}

	if addressPopulated {
		c.recorder.Event(gs, corev1.EventTypeNormal, string(gs.Status.State), "Address and port populated")
	}
	c.recorder.Event(gs, corev1.EventTypeNormal, string(gs.Status.State), "SDK.Ready() executed")
	return gs, nil
}

// syncGameServerShutdownState deletes the GameServer (and therefore the backing Pod) if it is in shutdown state
func (c *Controller) syncGameServerShutdownState(gs *v1alpha1.GameServer) error {
	if !(gs.Status.State == v1alpha1.GameServerStateShutdown && gs.ObjectMeta.DeletionTimestamp.IsZero()) {
		return nil
	}

	c.loggerForGameServer(gs).Info("Syncing Shutdown State")
	// be explicit about where to delete.
	p := metav1.DeletePropagationBackground
	err := c.gameServerGetter.GameServers(gs.ObjectMeta.Namespace).Delete(gs.ObjectMeta.Name, &metav1.DeleteOptions{PropagationPolicy: &p})
	if err != nil {
		return errors.Wrapf(err, "error deleting Game Server %s", gs.ObjectMeta.Name)
	}
	c.recorder.Event(gs, corev1.EventTypeNormal, string(gs.Status.State), "Deletion started")
	return nil
}

// moveToErrorState moves the GameServer to the error state
func (c *Controller) moveToErrorState(gs *v1alpha1.GameServer, msg string) (*v1alpha1.GameServer, error) {
	copy := gs.DeepCopy()
	copy.Status.State = v1alpha1.GameServerStateError

	gs, err := c.gameServerGetter.GameServers(gs.ObjectMeta.Namespace).Update(copy)
	if err != nil {
		return gs, errors.Wrapf(err, "error moving GameServer %s to Error State", gs.ObjectMeta.Name)
	}

	c.recorder.Event(gs, corev1.EventTypeWarning, string(gs.Status.State), msg)
	return gs, nil
}

// gameServerPod returns the Pod for this Game Server, or an error if there are none,
// or it cannot be determined (there are more than one, which should not happen)
func (c *Controller) gameServerPod(gs *v1alpha1.GameServer) (*corev1.Pod, error) {
	// If the game server is a dev server we do not create a pod for it, return an empty pod.
	if _, isDev := gs.GetDevAddress(); isDev {
		return &corev1.Pod{}, nil
	}
	pods, err := c.listGameServerPods(gs)
	if err != nil {
		return nil, err
	}
	len := len(pods)
	if len == 0 {
		return nil, errPodNotFound
	}
	if len > 1 {
		return nil, errors.Errorf("Found %d pods for Game Server %s", len, gs.ObjectMeta.Name)
	}
	return pods[0], nil
}

// listGameServerPods returns all the Pods that the GameServer created.
// This should only ever be one.
func (c *Controller) listGameServerPods(gs *v1alpha1.GameServer) ([]*corev1.Pod, error) {
	pods, err := c.podLister.List(labels.SelectorFromSet(labels.Set{v1alpha1.GameServerPodLabel: gs.ObjectMeta.Name}))
	if err != nil {
		return pods, errors.Wrapf(err, "error checking if pod exists for GameServer %s", gs.Name)
	}

	// there is a small chance that the GameServer name is not unique, and a Pod for a previous
	// GameServer is has yet to Terminate so check its controller, just to be sure.
	var result []*corev1.Pod
	for _, p := range pods {
		if metav1.IsControlledBy(p, gs) {
			result = append(result, p)
		}
	}

	return result, nil
}

// address returns the IP that the given Pod is being run on
// This should be the externalIP, but if the externalIP is
// not set, it will fall back to the internalIP with a warning.
// (basically because minikube only has an internalIP)
func (c *Controller) address(gs *v1alpha1.GameServer, pod *corev1.Pod) (string, error) {
	node, err := c.nodeLister.Get(pod.Spec.NodeName)
	if err != nil {
		return "", errors.Wrapf(err, "error retrieving node %s for Pod %s", pod.Spec.NodeName, pod.ObjectMeta.Name)
	}

	for _, a := range node.Status.Addresses {
		if a.Type == corev1.NodeExternalIP {
			return a.Address, nil
		}
	}

	// minikube only has an InternalIP on a Node, so we'll fall back to that.
	c.loggerForGameServer(gs).WithField("node", node.ObjectMeta.Name).Warn("Could not find ExternalIP. Falling back to Internal")
	for _, a := range node.Status.Addresses {
		if a.Type == corev1.NodeInternalIP {
			return a.Address, nil
		}
	}

	return "", errors.Errorf("Could not find an address for Node: %s", node.ObjectMeta.Name)
}

// isGameServerPod returns if this Pod is a Pod that comes from a GameServer
func isGameServerPod(pod *corev1.Pod) bool {
	if v1alpha1.GameServerRolePodSelector.Matches(labels.Set(pod.ObjectMeta.Labels)) {
		owner := metav1.GetControllerOf(pod)
		return owner != nil && owner.Kind == "GameServer"
	}

	return false
}<|MERGE_RESOLUTION|>--- conflicted
+++ resolved
@@ -259,13 +259,9 @@
 		return review, errors.Wrapf(err, "error unmarshalling original GameServer json: %s", obj.Raw)
 	}
 
-<<<<<<< HEAD
+	c.loggerForGameServer(gs).WithField("review", review).Info("creationValidationHandler")
+
 	causes, ok := gs.Validate()
-=======
-	c.loggerForGameServer(gs).WithField("review", review).Info("creationValidationHandler")
-
-	ok, causes := gs.Validate()
->>>>>>> f6daaf1f
 	if !ok {
 		review.Response.Allowed = false
 		details := metav1.StatusDetails{
