---
title: "Feature Stages"
linkTitle: "Feature Stages"
date: 2019-09-26T01:20:41Z
weight: 5
description: >
  This page provides a description of the various stages that Agones features can be in, and the
  relative maturity and support level expected for each level.
---

## Supported Versions

Agones versions are expressed as x.y.z, where x is the major version, y is the minor version, and z is the patch version
, following [Semantic Versioning](http://semver.org/) terminology.

## Agones Features

A feature within Agones can be in `Alpha`, `Beta` or `Stable` stage.

## Feature Gates

`Alpha` and `Beta` features can be enabled or disabled through the `agones.featureGates` configuration option 
that can be found in the [Helm configuration]({{< ref "/docs/Installation/Install Agones/helm.md#configuration" >}}) documentation.

The current set of `alpha` and `beta` feature gates are:

| Feature Name | Gate    | Default | Stage | Since |
|--------------|---------|---------|-------|-------|
| Example Gate (not in use) | `Example` | Disabled | None | 0.13.0 |
| [Port Allocations to Multiple Containers]({{< ref "/docs/Reference/gameserver.md" >}}) | `ContainerPortAllocation` | Enabled | `Beta` | 1.7.0 |
| [Player Tracking]({{< ref "/docs/Guides/player-tracking.md" >}}) | `PlayerTracking` | Disabled | `Alpha` | 1.6.0 |
| [SDK Send GameServer on Watch execution]({{< ref "/docs/Guides/Client SDKs/_index.md#watchgameserverfunctiongameserver" >}}) | `SDKWatchSendOnExecute` | Disabled | `Alpha` | 1.7.0 |
| Fix for RollingUpdate [Scale down](https://github.com/googleforgames/agones/issues/1625) and additional [details]({{< ref "/docs/Guides/fleet-updates.md#alpha-feature-rollingupdateonready" >}}) | `RollingUpdateOnReady` | Disabled | `Alpha` | 1.9.0 |
<<<<<<< HEAD
{{% /feature %}}
{{% feature expiryVersion="1.9.0" %}}
| Feature Name | Gate    | Default | Stage | Since |
|--------------|---------|---------|-------|-------|
| Example Gate (not in use) | `Example` | Disabled | None | 0.13.0 |
| [Port Allocations to Multiple Containers]({{< ref "/docs/Reference/gameserver.md" >}}) | `ContainerPortAllocation` | Enabled | `Beta` | 1.7.0 |
| [Player Tracking]({{< ref "/docs/Guides/player-tracking.md" >}}) | `PlayerTracking` | Disabled | `Alpha` | 1.6.0 |
| [SDK Send GameServer on Watch execution]({{< ref "/docs/Guides/Client SDKs/_index.md#watchgameserverfunctiongameserver" >}}) | `SDKWatchSendOnExecute` | Disabled | `Alpha` | 1.7.0 |
{{% /feature %}}
=======

<sup>*</sup>Multicluster Allocation was started before this process was in place, and therefore does not have a
 feature gate and cannot be disabled.
>>>>>>> 37950371

## Description of Stages

### Alpha

An `Alpha` feature means:

* Disabled by default.
* Might be buggy. Enabling the feature may expose bugs.
* Support for this feature may be dropped at any time without notice.
* The API may change in incompatible ways in a later software release without notice.
* Recommended for use only in short-lived testing clusters, due to increased risk of bugs and lack of long-term support.

{{< alert title="Note" color="info" >}}
Please do try `Alpha` features and give feedback on them. This is important to ensure less breaking changes
through the `Beta` period.
{{< /alert >}}

### Beta

A `Beta` feature means:

* Enabled by default, but able to be disabled through a feature gate.
* The feature is well tested. Enabling the feature is considered safe.
* Support for the overall feature will not be dropped, though details may change.
* The schema and/or semantics of objects may change in incompatible ways in a subsequent beta or stable releases. When
  this happens, we will provide instructions for migrating to the next version. This may require deleting, editing,
  and re-creating API objects. The editing process may require some thought. This may require downtime for
  applications that rely on the feature.
* Recommended for only non-business-critical uses because of potential for incompatible changes in subsequent releases.
  If you have multiple clusters that can be upgraded independently, you may be able to relax this restriction.

{{< alert title="Note" color="info" >}}
Note: Please do try `Beta` features and give feedback on them! After they exit beta, it may not be practical for us
to make more changes.
{{< /alert >}}

### Stable

A `Stable` feature means:

* The feature is enabled and the corresponding feature gate no longer exists.
* Stable versions of features will appear in released software for many subsequent versions.

## Feature Stage Indicators

There are a variety of features with Agones, how can we determine what stage each feature is in?

Below are indicators for each type of functionality that can be used to determine the feature stage for a given aspect
of Agones.

### Custom Resource Definitions (CRDs)

This refers to Kubernetes resource for Agones, such as `GameServer`, `Fleet` and `GameServerAllocation`.

#### New CRDs

For new resources, the stage of the resource will be indicated by the `apiVersion` of the resource.

For example: `apiVersion: "agones.dev/v1"` is a `stable` resource, `apiVersion: "agones.dev/v1beta1"` is a `beta`
 stage resource, and `apiVersion: "agones.dev/v1alpha1"` is an `alpha` stage resource.

#### New CRD attributes

When `alpha` and `beta` attributes are added to an existing stable Agones CRD, we will follow the Kubernetes [_Adding
 Unstable Features to Stable Versions_](https://github.com/kubernetes/community/blob/master/contributors/devel/sig-architecture/api_changes.md#adding-unstable-features-to-stable-versions)
Guide to optimise on the least amount of breaking changes for users as attributes progress through feature stages.

`alpha` and `beta` attributes will be added to the existing CRD as `optional` and documented with their feature stage.
Attempting to populate these `alpha` and `beta` attributes on an Agones CRD will return a validation error if their
 accompanying Feature Flag is not enabled.

`alpha` and `beta` attributes can be subject to change of name and structure, and will result in breaking changes
 before moving to a `stable` stage. These changes will be outlined in release notes and feature documentation. 

### Agones Game Server SDK

Any `alpha` or `beta` Game Server SDK functionality will be a subpackage of the `sdk` package. For example
, functionality found in a `sdk.alphav1` package should be considered at the `alpha` feature stage.

Only experimental functionality will be found in any `alpha` and `beta` SDK packages, and as such may change as 
development occurs. 

As SDK features move to through feature stages towards `stable`, the previous version of the SDK API
will remain for at least one release to enable easy migration to the more stable feature stage (i.e. from `alpha
` -> `beta`, `beta` -> `stable`)

Any other SDK functionality not marked as `alpha` or `beta` is assumed to be `stable`.

### REST & gRPC APIs 

REST and gRPC API will have versioned paths where appropriate to indicate their feature stage.

For example, a REST API with a prefix of `v1alpha1` is an `alpha` stage feature: 
`http://api.example.com/v1alpha1/exampleaction`.

Similar to the SDK, any `alpha` or `beta` gRPC functionality will be a subpackage of the main API package.
For example, functionality found in a `api.alphav1` package should be considered at the `alpha` feature stage. <|MERGE_RESOLUTION|>--- conflicted
+++ resolved
@@ -31,21 +31,6 @@
 | [Player Tracking]({{< ref "/docs/Guides/player-tracking.md" >}}) | `PlayerTracking` | Disabled | `Alpha` | 1.6.0 |
 | [SDK Send GameServer on Watch execution]({{< ref "/docs/Guides/Client SDKs/_index.md#watchgameserverfunctiongameserver" >}}) | `SDKWatchSendOnExecute` | Disabled | `Alpha` | 1.7.0 |
 | Fix for RollingUpdate [Scale down](https://github.com/googleforgames/agones/issues/1625) and additional [details]({{< ref "/docs/Guides/fleet-updates.md#alpha-feature-rollingupdateonready" >}}) | `RollingUpdateOnReady` | Disabled | `Alpha` | 1.9.0 |
-<<<<<<< HEAD
-{{% /feature %}}
-{{% feature expiryVersion="1.9.0" %}}
-| Feature Name | Gate    | Default | Stage | Since |
-|--------------|---------|---------|-------|-------|
-| Example Gate (not in use) | `Example` | Disabled | None | 0.13.0 |
-| [Port Allocations to Multiple Containers]({{< ref "/docs/Reference/gameserver.md" >}}) | `ContainerPortAllocation` | Enabled | `Beta` | 1.7.0 |
-| [Player Tracking]({{< ref "/docs/Guides/player-tracking.md" >}}) | `PlayerTracking` | Disabled | `Alpha` | 1.6.0 |
-| [SDK Send GameServer on Watch execution]({{< ref "/docs/Guides/Client SDKs/_index.md#watchgameserverfunctiongameserver" >}}) | `SDKWatchSendOnExecute` | Disabled | `Alpha` | 1.7.0 |
-{{% /feature %}}
-=======
-
-<sup>*</sup>Multicluster Allocation was started before this process was in place, and therefore does not have a
- feature gate and cannot be disabled.
->>>>>>> 37950371
 
 ## Description of Stages
 
