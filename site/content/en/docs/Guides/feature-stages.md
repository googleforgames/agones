--- conflicted
+++ resolved
@@ -34,10 +34,10 @@
 | [Support Passthrough on GKE Autopilot](https://github.com/googleforgames/agones/issues/3721)                               | `AutopilotPassthroughPort`         | Enabled  | `Beta`   | 1.43.0 |
 | [Support for Extended Duration Pods on GKE Autopilot (*1.28+ only*)](https://github.com/googleforgames/agones/issues/3386) | `GKEAutopilotExtendedDurationPods` | Enabled  | `Beta`   | 1.44.0 |
 | [Port Policy None](https://github.com/googleforgames/agones/issues/3804)                                                   | `PortPolicyNone`                   | Enabled  | `Beta`   | 1.49.0 |
+| [Multiple dynamic port ranges](https://github.com/googleforgames/agones/issues/1911)                                       | `PortRanges`                       | Enabled  | `Beta`   | 1.49.0 |
 | [GameServer player capacity filtering on GameServerAllocations](https://github.com/googleforgames/agones/issues/1239)      | `PlayerAllocationFilter`           | Disabled | `Alpha`  | 1.14.0 |
 | [Player Tracking]({{< ref "/docs/Guides/player-tracking.md" >}})                                                           | `PlayerTracking`                   | Disabled | `Alpha`  | 1.6.0  |
 | [Rolling Update Fixes](https://github.com/googleforgames/agones/issues/3688)                                               | `RollingUpdateFix`                 | Disabled | `Alpha`  | 1.41.0 |
-| [Multiple dynamic port ranges](https://github.com/googleforgames/agones/issues/1911)                                       | `PortRanges`                       | Disabled | `Alpha`  | 1.41.0 |
 | [Scheduled Fleet Autoscaling](https://github.com/googleforgames/agones/issues/3008)                                        | `ScheduledAutoscaler`              | Disabled | `Alpha`  | 1.43.0 |
 | [Extend Webhook autoscaler to send fleet metadata with the request](https://github.com/googleforgames/agones/issues/3951)  | `FleetAutoscaleRequestMetaData`    | Disabled | `Alpha`  | 1.48.0 |
 | Example Gate (not in use)                                                                                                  | `Example`                          | Disabled | None     | 0.13.0 |
@@ -49,19 +49,11 @@
 | [DisableResyncOnSDKServer](https://github.com/googleforgames/agones/issues/3377)                                            | `DisableResyncOnSDKServer`         | Enabled  | `Beta`  | 1.40.0 |
 | [Support Passthrough on GKE Autopilot](https://github.com/googleforgames/agones/issues/3721)                                | `AutopilotPassthroughPort`         | Enabled  | `Beta`  | 1.43.0 |
 | [Support for Extended Duration Pods on GKE Autopilot (*1.28+ only*)](https://github.com/googleforgames/agones/issues/3386)  | `GKEAutopilotExtendedDurationPods` | Enabled  | `Beta`  | 1.44.0 |
-<<<<<<< HEAD
-| [Port Policy None](https://github.com/googleforgames/agones/issues/3804)                                                    | `PortPolicyNone`                   | Enabled | `Beta` | 1.49.0 |
-| [Multiple dynamic port ranges](https://github.com/googleforgames/agones/issues/1911)                                        | `PortRanges`                       | Enabled | `Beta` | 1.49.0 |
-| [GameServer player capacity filtering on GameServerAllocations](https://github.com/googleforgames/agones/issues/1239)       | `PlayerAllocationFilter`           | Disabled | `Alpha` | 1.14.0 |
-| [Player Tracking]({{< ref "/docs/Guides/player-tracking.md" >}})                                                            | `PlayerTracking`                   | Disabled | `Alpha` | 1.6.0  |
-| [Rolling Update Fixes](https://github.com/googleforgames/agones/issues/3688)                                                | `RollingUpdateFix`                 | Disabled | `Alpha` | 1.41.0 |
-=======
 | [GameServer player capacity filtering on GameServerAllocations](https://github.com/googleforgames/agones/issues/1239)       | `PlayerAllocationFilter`           | Disabled | `Alpha` | 1.14.0 |
 | [Player Tracking]({{< ref "/docs/Guides/player-tracking.md" >}})                                                            | `PlayerTracking`                   | Disabled | `Alpha` | 1.6.0  |
 | [Rolling Update Fixes](https://github.com/googleforgames/agones/issues/3688)                                                | `RollingUpdateFix`                 | Disabled | `Alpha` | 1.41.0 |
 | [Multiple dynamic port ranges](https://github.com/googleforgames/agones/issues/1911)                                        | `PortRanges`                       | Disabled | `Alpha` | 1.41.0 |
 | [Port Policy None](https://github.com/googleforgames/agones/issues/3804)                                                    | `PortPolicyNone`                   | Disabled | `Alpha` | 1.41.0 |
->>>>>>> 12d17c29
 | [Scheduled Fleet Autoscaling](https://github.com/googleforgames/agones/issues/3008)                                         | `ScheduledAutoscaler`              | Disabled | `Alpha` | 1.43.0 |
 | [Extend Webhook autoscaler to send fleet metadata with the request](https://github.com/googleforgames/agones/issues/3951)   | `FleetAutoscaleRequestMetaData`    | Disabled | `Alpha` | 1.48.0 |
 | Example Gate (not in use)                                                                                                   | `Example`                          | Disabled | None    | 0.13.0 |
