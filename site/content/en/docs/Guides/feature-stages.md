--- conflicted
+++ resolved
@@ -33,10 +33,6 @@
 | Fix for RollingUpdate [Scale down](https://github.com/googleforgames/agones/issues/1625) | `RollingUpdateOnReady` | Enabled | `Beta` | 1.14.0 |
 | [Utilize Node ExternalDNS](https://github.com/googleforgames/agones/issues/1921) and additional [details]({{< ref "/docs/FAQ/_index.md" >}}) | `NodeExternalDNS` | Disabled | `Alpha` | 1.12.0 |
 {{% /feature %}}
-<<<<<<< HEAD
-
-=======
->>>>>>> 7d287f4c
 {{% feature publishVersion="1.17.0" %}}
 | Feature Name | Gate    | Default | Stage | Since |
 |--------------|---------|---------|-------|-------|
@@ -45,12 +41,9 @@
 | [SDK Send GameServer on Watch execution]({{< ref "/docs/Guides/Client SDKs/_index.md#watchgameserverfunctiongameserver" >}}) | `SDKWatchSendOnExecute` | Enabled | `Beta` | 1.12.0 |
 | Fix for RollingUpdate [Scale down](https://github.com/googleforgames/agones/issues/1625) | `RollingUpdateOnReady` | Enabled | `Beta` | 1.14.0 |
 | [Utilize Node ExternalDNS](https://github.com/googleforgames/agones/issues/1921) and additional [details]({{< ref "/docs/FAQ/_index.md" >}}) | `NodeExternalDNS` | Disabled | `Alpha` | 1.12.0 |
-<<<<<<< HEAD
 | [Custom resync period for FleetAutoscaler](https://github.com/googleforgames/agones/issues/1955) | `CustomFasSyncInterval` | Disabled | `Alpha` | 1.17.0 |
-=======
 | [GameServer state filtering on GameServerAllocations](https://github.com/googleforgames/agones/issues/1239) | `StateAllocationFilter` | Disabled | `Alpha` | 1.14.0 |
 | [GameServer player capacity filtering on GameServerAllocations](https://github.com/googleforgames/agones/issues/1239) | `PlayerAllocationFilter` | Disabled | `Alpha` | 1.14.0 |
->>>>>>> 7d287f4c
 {{% /feature %}}
 
 ## Description of Stages
