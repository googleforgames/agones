---
title: "Feature Stages"
linkTitle: "Feature Stages"
date: 2019-09-26T01:20:41Z
weight: 5
description: >
  This page provides a description of the various stages that Agones features can be in, and the
  relative maturity and support level expected for each level.
---

## Supported Versions

Agones versions are expressed as x.y.z, where x is the major version, y is the minor version, and z is the patch version
following [Semantic Versioning](http://semver.org/) terminology.

## Agones Features

A feature within Agones can be in `Alpha`, `Beta` or `Stable` stage.

## Feature Gates

`Alpha` and `Beta` features can be enabled or disabled through the `agones.featureGates` configuration option 
that can be found in the [Helm configuration]({{< ref "/docs/Installation/Install Agones/helm.md#configuration" >}}) documentation.

The current set of `alpha` and `beta` feature gates:


{{% feature expiryVersion="1.37.0" %}}
| Feature Name                                                                                                          | Gate                           | Default  | Stage   | Since  |
|-----------------------------------------------------------------------------------------------------------------------|--------------------------------|----------|---------|--------|
| [GameServer Stable Network ID]({{% ref "/docs/Reference/gameserver.md#stable-network-id" %}})                         | `PodHostname`                  | Enabled  | `Beta`  | 1.32.0 |
| [Reset Metric Export on Fleet / Autoscaler deletion]({{% relref "./metrics.md#dropping-metric-labels" %}})            | `ResetMetricsOnDelete`         | Enabled  | `Beta`  | 1.32.0 |
| [Split `agones-controller` ](https://github.com/googleforgames/agones/issues/2797)                                    | `SplitControllerAndExtensions` | Enabled  | `Beta`  | 1.32.0 |
| [GameServer player capacity filtering on GameServerAllocations](https://github.com/googleforgames/agones/issues/1239) | `PlayerAllocationFilter`       | Disabled | `Alpha` | 1.14.0 |
| [Player Tracking]({{< ref "/docs/Guides/player-tracking.md" >}})                                                      | `PlayerTracking`               | Disabled | `Alpha` | 1.6.0  |
| [Allocated GameServers are notified on relevant Fleet Updates][fleet-updates]                                         | `FleetAllocationOverflow`      | Disabled | `Alpha` | 1.32.0 |
| Example Gate (not in use)                                                                                             | `Example`                      | Disabled | None    | 0.13.0 |
{{% /feature %}}

{{% feature publishVersion="1.37.0" %}}
| Feature Name                                                                                                          | Gate                           | Default  | Stage   | Since  |
|-----------------------------------------------------------------------------------------------------------------------|--------------------------------|----------|---------|--------|
<<<<<<< HEAD
| [Allocated GameServers are notified on relevant Fleet Updates][fleet-updates]                                         | `FleetAllocationOverflow`      | Enabled | `Beta`  | 1.37.0 |
=======
>>>>>>> 0b08faed
| [GameServer Stable Network ID]({{% ref "/docs/Reference/gameserver.md#stable-network-id" %}})                         | `PodHostname`                  | Enabled  | `Beta`  | 1.32.0 |
| [Reset Metric Export on Fleet / Autoscaler deletion]({{% relref "./metrics.md#dropping-metric-labels" %}})            | `ResetMetricsOnDelete`         | Enabled  | `Beta`  | 1.32.0 |
| [Split `agones-controller` ](https://github.com/googleforgames/agones/issues/2797)                                    | `SplitControllerAndExtensions` | Enabled  | `Beta`  | 1.32.0 |
| [GameServer player capacity filtering on GameServerAllocations](https://github.com/googleforgames/agones/issues/1239) | `PlayerAllocationFilter`       | Disabled | `Alpha` | 1.14.0 |
| [Player Tracking]({{< ref "/docs/Guides/player-tracking.md" >}})                                                      | `PlayerTracking`               | Disabled | `Alpha` | 1.6.0  |
<<<<<<< HEAD
| Example Gate (not in use)                                                                                             | `Example`                      | Disabled | None    | 0.13.0 |
{{% /feature %}}
=======
| [Allocated GameServers are notified on relevant Fleet Updates][fleet-updates]                                         | `FleetAllocationOverflow`      | Disabled | `Alpha` | 1.32.0 |
| [DisableResyncOnSDKServer](https://github.com/googleforgames/agones/issues/3377)                                                                                             | `DisableResyncOnSDKServer`                      | Disabled | `Alpha`    | 1.37.0 |
| Example Gate (not in use)                                                                                             | `Example`                      | Disabled | None    | 0.13.0 |
{{% /feature %}}

>>>>>>> 0b08faed
[fleet-updates]: {{% relref "./fleet-updates.md#notifying-gameservers-on-fleet-updatedownscale" %}}


{{< alert title="Note" color="info" >}}
If you aren't sure if Feature Flags have been set correctly, have a look at the
_[The Feature Flag I enabled/disabled isn't working as expected]({{% relref "troubleshooting.md#the-feature-flag-i-enableddisabled-isnt-working-as-expected" %}})_
troubleshooting section.
{{< /alert >}}

## Description of Stages

### Alpha

An `Alpha` feature means:

* Disabled by default.
* Might be buggy. Enabling the feature may expose bugs.
* Support for this feature may be dropped at any time without notice.
* The API may change in incompatible ways in a later software release without notice.
* Recommended for use only in short-lived testing clusters, due to increased risk of bugs and lack of long-term support.

{{< alert title="Note" color="info" >}}
Please do try `Alpha` features and give feedback on them. This is important to ensure less breaking changes
through the `Beta` period.
{{< /alert >}}

### Beta

A `Beta` feature means:

* Enabled by default, but able to be disabled through a feature gate.
* The feature is well tested. Enabling the feature is considered safe.
* Support for the overall feature will not be dropped, though details may change.
* The schema and/or semantics of objects may change in incompatible ways in a subsequent beta or stable releases. When
  this happens, we will provide instructions for migrating to the next version. This may require deleting, editing,
  and re-creating API objects. The editing process may require some thought. This may require downtime for
  applications that rely on the feature.
* Recommended for only non-business-critical uses because of potential for incompatible changes in subsequent releases.
  If you have multiple clusters that can be upgraded independently, you may be able to relax this restriction.

{{< alert title="Note" color="info" >}}
Note: Please do try `Beta` features and give feedback on them! After they exit beta, it may not be practical for us
to make more changes.
{{< /alert >}}

### Stable

A `Stable` feature means:

* The feature is enabled and the corresponding feature gate no longer exists.
* Stable versions of features will appear in released software for many subsequent versions.

## Feature Stage Indicators

There are a variety of features with Agones, how can we determine what stage each feature is in?

Below are indicators for each type of functionality that can be used to determine the feature stage for a given aspect
of Agones.

### Custom Resource Definitions (CRDs)

This refers to Kubernetes resource for Agones, such as `GameServer`, `Fleet` and `GameServerAllocation`.

#### New CRDs

For new resources, the stage of the resource will be indicated by the `apiVersion` of the resource.

For example: `apiVersion: "agones.dev/v1"` is a `stable` resource, `apiVersion: "agones.dev/v1beta1"` is a `beta`
 stage resource, and `apiVersion: "agones.dev/v1alpha1"` is an `alpha` stage resource.

#### New CRD attributes

When `alpha` and `beta` attributes are added to an existing stable Agones CRD, we will follow the Kubernetes [_Adding
 Unstable Features to Stable Versions_](https://github.com/kubernetes/community/blob/master/contributors/devel/sig-architecture/api_changes.md#adding-unstable-features-to-stable-versions)
Guide to optimise on the least amount of breaking changes for users as attributes progress through feature stages.

`alpha` and `beta` attributes will be added to the existing CRD as `optional` and documented with their feature stage.
Attempting to populate these `alpha` and `beta` attributes on an Agones CRD will return a validation error if their
 accompanying Feature Flag is not enabled.

`alpha` and `beta` attributes can be subject to change of name and structure, and will result in breaking changes
 before moving to a `stable` stage. These changes will be outlined in release notes and feature documentation. 

### Agones Game Server SDK

Any `alpha` or `beta` Game Server SDK functionality will be a subpackage of the `sdk` package. For example
, functionality found in a `sdk.alphav1` package should be considered at the `alpha` feature stage.

Only experimental functionality will be found in any `alpha` and `beta` SDK packages, and as such may change as 
development occurs. 

As SDK features move to through feature stages towards `stable`, the previous version of the SDK API
will remain for at least one release to enable easy migration to the more stable feature stage (i.e. from `alpha
` -> `beta`, `beta` -> `stable`)

Any other SDK functionality not marked as `alpha` or `beta` is assumed to be `stable`.

### REST & gRPC APIs 

REST and gRPC API will have versioned paths where appropriate to indicate their feature stage.

For example, a REST API with a prefix of `v1alpha1` is an `alpha` stage feature: 
`http://api.example.com/v1alpha1/exampleaction`.

Similar to the SDK, any `alpha` or `beta` gRPC functionality will be a subpackage of the main API package.
For example, functionality found in a `api.alphav1` package should be considered at the `alpha` feature stage. <|MERGE_RESOLUTION|>--- conflicted
+++ resolved
@@ -40,25 +40,16 @@
 {{% feature publishVersion="1.37.0" %}}
 | Feature Name                                                                                                          | Gate                           | Default  | Stage   | Since  |
 |-----------------------------------------------------------------------------------------------------------------------|--------------------------------|----------|---------|--------|
-<<<<<<< HEAD
-| [Allocated GameServers are notified on relevant Fleet Updates][fleet-updates]                                         | `FleetAllocationOverflow`      | Enabled | `Beta`  | 1.37.0 |
-=======
->>>>>>> 0b08faed
+| [Allocated GameServers are notified on relevant Fleet Updates][fleet-updates]                                         | `FleetAllocationOverflow`      | Enabled  | `Beta`  | 1.37.0 |
 | [GameServer Stable Network ID]({{% ref "/docs/Reference/gameserver.md#stable-network-id" %}})                         | `PodHostname`                  | Enabled  | `Beta`  | 1.32.0 |
 | [Reset Metric Export on Fleet / Autoscaler deletion]({{% relref "./metrics.md#dropping-metric-labels" %}})            | `ResetMetricsOnDelete`         | Enabled  | `Beta`  | 1.32.0 |
 | [Split `agones-controller` ](https://github.com/googleforgames/agones/issues/2797)                                    | `SplitControllerAndExtensions` | Enabled  | `Beta`  | 1.32.0 |
 | [GameServer player capacity filtering on GameServerAllocations](https://github.com/googleforgames/agones/issues/1239) | `PlayerAllocationFilter`       | Disabled | `Alpha` | 1.14.0 |
 | [Player Tracking]({{< ref "/docs/Guides/player-tracking.md" >}})                                                      | `PlayerTracking`               | Disabled | `Alpha` | 1.6.0  |
-<<<<<<< HEAD
-| Example Gate (not in use)                                                                                             | `Example`                      | Disabled | None    | 0.13.0 |
-{{% /feature %}}
-=======
-| [Allocated GameServers are notified on relevant Fleet Updates][fleet-updates]                                         | `FleetAllocationOverflow`      | Disabled | `Alpha` | 1.32.0 |
-| [DisableResyncOnSDKServer](https://github.com/googleforgames/agones/issues/3377)                                                                                             | `DisableResyncOnSDKServer`                      | Disabled | `Alpha`    | 1.37.0 |
+| [DisableResyncOnSDKServer](https://github.com/googleforgames/agones/issues/3377)                                      | `DisableResyncOnSDKServer`     | Disabled | `Alpha` | 1.37.0 |
 | Example Gate (not in use)                                                                                             | `Example`                      | Disabled | None    | 0.13.0 |
 {{% /feature %}}
 
->>>>>>> 0b08faed
 [fleet-updates]: {{% relref "./fleet-updates.md#notifying-gameservers-on-fleet-updatedownscale" %}}
 
 
