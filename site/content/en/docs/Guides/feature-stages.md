--- conflicted
+++ resolved
@@ -39,12 +39,8 @@
 {{% feature publishVersion="1.40.0" %}}
 | Feature Name                                                                                                                | Gate                               | Default  | Stage   | Since  |
 |-----------------------------------------------------------------------------------------------------------------------------|------------------------------------|----------|---------|--------|
-<<<<<<< HEAD
-| [Allocated GameServers are notified on relevant Fleet Updates][fleet-updates]                                               | `FleetAllocationOverflow`          | Enabled  | `Stable` | 1.40.0 |
-=======
+| [Allocated GameServers are notified on relevant Fleet Updates][fleet-updates]                                               | `FleetAllocationOverflow`          | Enabled  | `Stable`| 1.40.0 |
 | [DisableResyncOnSDKServer](https://github.com/googleforgames/agones/issues/3377)                                            | `DisableResyncOnSDKServer`         | Enabled  | `Beta`  | 1.40.0 |
-| [Allocated GameServers are notified on relevant Fleet Updates][fleet-updates]                                               | `FleetAllocationOverflow`          | Enabled  | `Beta`  | 1.37.0 |
->>>>>>> 51620ad6
 | [CountsAndLists](https://github.com/googleforgames/agones/issues/2716)                                                      | `CountsAndLists`                   | Disabled | `Alpha` | 1.37.0 |
 | [Support for Extended Duration Pods on GKE Autopilot (*1.28+ only*)](https://github.com/googleforgames/agones/issues/3386)  | `GKEAutopilotExtendedDurationPods` | Disabled | `Alpha` | 1.37.0 |
 | [GameServer player capacity filtering on GameServerAllocations](https://github.com/googleforgames/agones/issues/1239)       | `PlayerAllocationFilter`           | Disabled | `Alpha` | 1.14.0 |
