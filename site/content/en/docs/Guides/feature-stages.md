--- conflicted
+++ resolved
@@ -24,27 +24,6 @@
 
 The current set of `alpha` and `beta` feature gates:
 
-<<<<<<< HEAD
-{{% feature expiryVersion="1.32.0" %}}
-
-| Feature Name                                                                                                          | Gate                           | Default  | Stage   | Since  |
-|-----------------------------------------------------------------------------------------------------------------------|--------------------------------|----------|---------|--------|
-| [Custom resync period for FleetAutoscaler](https://github.com/googleforgames/agones/issues/1955)                      | `CustomFasSyncInterval`        | Enabled  | `Beta`  | 1.25.0 |
-| [GameServer `eviction` API](https://github.com/googleforgames/agones/issues/2794)                                     | `SafeToEvict`                  | Enabled  | `Beta`  | 1.30.0 |
-| [Graceful Termination for GameServer SDK](https://github.com/googleforgames/agones/pull/2205)                         | `SDKGracefulTermination`       | Enabled  | `Beta`  | 1.18.0 |
-| [GameServer player capacity filtering on GameServerAllocations](https://github.com/googleforgames/agones/issues/1239) | `PlayerAllocationFilter`       | Disabled | `Alpha` | 1.14.0 |
-| [Player Tracking]({{< ref "/docs/Guides/player-tracking.md" >}})                                                      | `PlayerTracking`               | Disabled | `Alpha` | 1.6.0  |
-| [Reset Metric Export on Fleet / Autoscaler deletion]({{% relref "./metrics.md#dropping-metric-labels" %}})            | `ResetMetricsOnDelete`         | Disabled | `Alpha` | 1.26.0 |
-| [GameServer Stable Network ID]({{% ref "/docs/Reference/gameserver.md#stable-network-id" %}})                         | `PodHostname`                  | Disabled | `Alpha` | 1.29.0 |
-| [Split `agones-controller` ](https://github.com/googleforgames/agones/issues/2797)                                    | `SplitControllerAndExtensions` | Disabled | `Alpha` | 1.30.0 |
-| Example Gate (not in use)                                                                                             | `Example`                      | Disabled | None    | 0.13.0 |
-
-{{% /feature %}}
-
-{{% feature publishVersion="1.32.0" %}}
-
-=======
->>>>>>> 0134aec3
 | Feature Name                                                                                                          | Gate                           | Default  | Stage   | Since  |
 |-----------------------------------------------------------------------------------------------------------------------|--------------------------------|----------|---------|--------|
 | [Custom resync period for FleetAutoscaler](https://github.com/googleforgames/agones/issues/1955)                      | `CustomFasSyncInterval`        | Enabled  | `Beta`  | 1.25.0 |
