---
title: "Metrics"
date: 2019-01-03T03:58:19Z
weight: 50
---

Agones controller exposes metrics via [OpenCensus](https://opencensus.io/). OpenCensus is a single distribution of libraries that collect metrics and distributed traces from your services, we only use it for metrics but it will allow us to support multiple exporters in the future.

We choose to start with [Prometheus](https://prometheus.io/) as this is the most popular with Kubernetes but it is also compatible with Stackdriver.
If you need another exporter, check the [list of supported](https://opencensus.io/exporters/supported-exporters/go/) exporters. It should be pretty straightforward to register a new one. (GitHub PRs are more than welcome.)

We plan to support multiple exporters in the future via environment variables and helm flags.

## Backend integrations

### Prometheus

If you are running a [Prometheus](https://prometheus.io/) instance you just need to ensure that metrics and kubernetes service discovery are enabled. (helm chart values `agones.metrics.prometheusEnabled` and `agones.metrics.prometheusServiceDiscovery`). This will automatically add annotations required by Prometheus to discover Agones metrics and start collecting them. (see [example](https://github.com/prometheus/prometheus/tree/main/documentation/examples/kubernetes-rabbitmq))

### Prometheus Operator

If you have [Prometheus operator](https://github.com/coreos/prometheus-operator) installed in your cluster, make sure to add a [`ServiceMonitor`](https://github.com/coreos/prometheus-operator/blob/v0.17.0/Documentation/api.md#servicemonitorspec) to discover Agones metrics as shown below:

```yaml
apiVersion: monitoring.coreos.com/v1
kind: ServiceMonitor
metadata:
  name: agones
  labels:
    app: agones
spec:
  selector:
    matchLabels:
        agones.dev/role: controller
  endpoints:
  - port: web
```

Finally include that `ServiceMonitor` in your [Prometheus instance CRD](https://github.com/coreos/prometheus-operator/blob/v0.17.0/Documentation/user-guides/getting-started.md#include-servicemonitors), this is usually done by adding a label to the `ServiceMonitor` above that is matched by the prometheus instance of your choice.

### Stackdriver

We support the [OpenCensus Stackdriver exporter](https://opencensus.io/exporters/supported-exporters/go/stackdriver/).
In order to use it you should enable [Stackdriver Monitoring API](https://cloud.google.com/monitoring/api/enable-api) in Google Cloud Console.
Follow the [Stackdriver Installation steps](#stackdriver-installation) to see your metrics on Stackdriver Monitoring website.

## Metrics available

| Name                                            | Description                                                         | Type      |
|-------------------------------------------------|---------------------------------------------------------------------|-----------|
| agones_gameservers_count                        | The number of gameservers per fleet and status                      | gauge     |
| agones_gameserver_allocations_duration_seconds  | The distribution of gameserver allocation requests latencies         | histogram     |
| agones_gameservers_total                        | The total of gameservers per fleet and status                       | counter   |
| agones_fleets_replicas_count                    | The number of replicas per fleet (total, desired, ready, allocated) | gauge     |
| agones_fleet_autoscalers_able_to_scale          | The fleet autoscaler can access the fleet to scale                  | gauge     |
| agones_fleet_autoscalers_buffer_limits          | The limits of buffer based fleet autoscalers (min, max)              | gauge     |
| agones_fleet_autoscalers_buffer_size            | The buffer size of fleet autoscalers (count or percentage)          | gauge     |
| agones_fleet_autoscalers_current_replicas_count | The current replicas count as seen by autoscalers                   | gauge     |
| agones_fleet_autoscalers_desired_replicas_count | The desired replicas count as seen by autoscalers                   | gauge     |
| agones_fleet_autoscalers_limited                | The fleet autoscaler is capped (1)                                  | gauge     |
| agones_gameservers_node_count                   | The distribution of gameservers per node                            | histogram |
| agones_nodes_count                              | The count of nodes empty and with gameservers                       | gauge     |
| agones_gameservers_state_duration  | The distribution of gameserver state duration in seconds. Note: this metric could have some missing samples by design. Do not use the `_total` counter as the real value for state changes.     | histogram     |
| agones_k8s_client_http_request_total            | The total of HTTP requests to the Kubernetes API by status code       | counter   |
| agones_k8s_client_http_request_duration_seconds | The distribution of HTTP requests latencies to the Kubernetes API by status code  | histogram   |
| agones_k8s_client_cache_list_total              | The total number of list operations for client-go caches                         | counter   |
| agones_k8s_client_cache_list_duration_seconds   | Duration of a Kubernetes list API call in seconds                        | histogram   |
| agones_k8s_client_cache_list_items              | Count of items in a list from the Kubernetes API                            | histogram   |
| agones_k8s_client_cache_watches_total           | The total number of watch operations for client-go caches                         | counter   |
| agones_k8s_client_cache_last_resource_version   | Last resource version from the Kubernetes API                            | gauge   |
| agones_k8s_client_workqueue_depth               | Current depth of the work queue                          | gauge   |
| agones_k8s_client_workqueue_latency_seconds     | How long an item stays in the work queue                          | histogram   |
| agones_k8s_client_workqueue_items_total         | Total number of items added to the work queue                          | counter   |
| agones_k8s_client_workqueue_work_duration_seconds | How long processing an item from the work queue takes                          | histogram   |
| agones_k8s_client_workqueue_retries_total         | Total number of items retried to the work queue                          | counter   |
| agones_k8s_client_workqueue_longest_running_processor         | How long the longest running workqueue processor has been running in microseconds  | gauge   |
| agones_k8s_client_workqueue_unfinished_work_seconds         | How long unfinished work has been sitting in the workqueue in seconds    | gauge   |

## Dashboard

### Grafana Dashboards

We provide a set of useful [Grafana](https://grafana.com/) dashboards to monitor Agones workload, they are located under the {{< ghlink href="/build/grafana" branch="main" >}}grafana folder{{< /ghlink >}}:

- {{< ghlink href="/build/grafana/dashboard-autoscalers.yaml" branch="main" >}}Agones Autoscalers{{< /ghlink >}} allows you to monitor your current autoscalers replicas request as well as fleet replicas allocation and readyness statuses. You can only select one autoscaler at the time using the provided dropdown.

- {{< ghlink href="/build/grafana/dashboard-gameservers.yaml" branch="main" >}}Agones GameServers{{< /ghlink >}} displays your current game servers workload status (allocations, game servers statuses, fleets replicas) with optional fleet name filtering.

- {{< ghlink href="/build/grafana/dashboard-allocations.yaml" branch="main" >}}Agones GameServer Allocations{{< /ghlink >}} displays Agones gameservers allocations rates and counts per fleet.

- {{< ghlink href="/build/grafana/dashboard-allocator-usage.yaml" branch="main" >}}Agones Allocator Resource{{< /ghlink >}} displays Agones Allocators CPU, memory usage and also some useful Golang runtime metrics.

- {{< ghlink href="/build/grafana/dashboard-status.yaml" branch="main" >}}Agones Status{{< /ghlink >}} displays Agones controller health status.

- {{< ghlink href="/build/grafana/dashboard-controller-usage.yaml" branch="main" >}}Agones Controller Resource Usage{{< /ghlink >}} displays Agones Controller CPU and memory usage and also some Golang runtime metrics.

- {{< ghlink href="/build/grafana/dashboard-goclient-requests.yaml" branch="main" >}}Agones Controller go-client requests{{< /ghlink >}} displays Agones Controller Kubernetes API consumption.

- {{< ghlink href="/build/grafana/dashboard-goclient-caches.yaml" branch="main" >}}Agones Controller go-client caches{{< /ghlink >}} displays Agones Controller Kubernetes Watches/Lists operations used.

- {{< ghlink href="/build/grafana/dashboard-goclient-workqueues.yaml" branch="main" >}}Agones Controller go-client workqueues{{< /ghlink >}} displays Agones Controller workqueue processing time and rates.

- {{< ghlink href="/build/grafana/dashboard-apiserver-requests.yaml" branch="main" >}}Agones Controller API Server requests{{< /ghlink >}} displays your current API server request rate, errors rate and request latencies with optional CustomResourceDefinition filtering by Types: fleets, gameserversets, gameservers, gameserverallocations.

Dashboard screenshots :

![grafana dashboard autoscalers](../../../images/grafana-dashboard-autoscalers.png)

![grafana dashboard controller](../../../images/grafana-dashboard-controller.png)

{{< alert title="Note" color="info">}}
You can import our dashboards by copying the json content from {{< ghlink href="/build/grafana" branch="main" >}}each config map{{< /ghlink >}} into your own instance of Grafana (+ > Create > Import > Or paste json) or follow the [installation](#installation) guide.
{{< /alert >}}

## Installation

When operating a live multiplayer game you will need to observe performances, resource usage and availability to learn more about your system. This guide will explain how you can setup Prometheus and Grafana into your own Kubernetes cluster to monitor your Agones workload.

Before attemping this guide you should make sure you have [kubectl](https://kubernetes.io/docs/tasks/tools/install-kubectl/) and [helm](https://docs.helm.sh/using_helm/) installed and configured to reach your kubernetes cluster.

### Prometheus installation

Prometheus is an open source monitoring solution, we will use it to store Agones controller metrics and query back the data.

Let's install Prometheus using the [Prometheus Community Kubernetes Helm Charts](https://prometheus-community.github.io/helm-charts/) repository.

```bash
helm repo add prometheus-community https://prometheus-community.github.io/helm-charts
helm repo update

helm upgrade --install --wait prom prometheus-community/prometheus --version 11.16.2 --namespace metrics \
    --set server.global.scrape_interval=30s \
    --set server.persistentVolume.enabled=true \
    --set server.persistentVolume.size=64Gi \
    -f ./build/prometheus.yaml
```

For resiliency it is recommended to run Prometheus on a dedicated node which is separate from nodes where Game Servers
are scheduled. If you use the above command, with our {{< ghlink href="/build/prometheus.yaml" branch="main" >}}prometheus.yaml{{< /ghlink >}} to set up Prometheus, it will schedule Prometheus pods on nodes
tainted with `agones.dev/agones-metrics=true:NoExecute` and labeled with `agones.dev/agones-metrics=true` if available.

As an example, to set up a dedicated node pool for Prometheus on GKE, run the following command before installing Prometheus. Alternatively you can taint and label nodes manually.

```bash
gcloud container node-pools create agones-metrics --cluster=... --zone=... \
  --node-taints agones.dev/agones-metrics=true:NoExecute \
  --node-labels agones.dev/agones-metrics=true \
  --num-nodes=1
```

By default we will disable the push gateway (we don't need it for Agones) and other exporters.

The helm chart supports
[nodeSelector](https://kubernetes.io/docs/concepts/configuration/assign-pod-node/#nodeselector), 
[affinity](https://kubernetes.io/docs/concepts/configuration/assign-pod-node/#affinity-and-anti-affinity) and [toleration](https://kubernetes.io/docs/concepts/configuration/taint-and-toleration/), you can use them to schedule Prometheus deployments on an isolated node(s) to have an homogeneous game servers workload.

This will install a Prometheus Server in your current cluster with [Persistent Volume Claim](https://kubernetes.io/docs/concepts/storage/persistent-volumes/) (Deactivated for Minikube and Kind) for storing and querying time series, it will automatically start collecting metrics from Agones Controller.

Finally, to access Prometheus metrics, rules and alerts explorer use

```bash
kubectl port-forward deployments/prom-prometheus-server 9090 -n metrics
```

Now you can access the prometheus dashboard [http://localhost:9090](http://localhost:9090).

On the landing page you can start exploring metrics by creating [queries](https://prometheus.io/docs/prometheus/latest/querying/basics/). You can also verify what [targets](http://localhost:9090/targets) Prometheus currently monitors (Header Status > Targets), you should see Agones controller pod in the `kubernetes-pods` section.

{{< alert title="Note" color="info">}}
Metrics will be first registered when you will start using Agones.
{{< /alert >}}

Now let's install some Grafana dashboards.

### Grafana installation

Grafana is a open source time series analytics platform which supports Prometheus data source. We can also easily import pre-built dashboards.

First we will install [Agones dashboard](#grafana-dashboards) as [config maps](https://kubernetes.io/docs/tasks/configure-pod-container/configure-pod-configmap/) in our cluster.

```bash
kubectl apply -f ./build/grafana/
```

Now we can install the 
[Grafana Community Kubernetes Helm Charts](https://grafana.github.io/helm-charts/) from  
their repository. (Replace `<your-admin-password>` with the admin password of your choice)

```bash
helm repo add grafana https://grafana.github.io/helm-charts
helm repo update

helm upgrade --install --wait grafana grafana/grafana --version=5.7.10 --namespace metrics \
  --set adminPassword=<your-admin-password> -f ./build/grafana.yaml
```

This will install Grafana with our prepopulated dashboards and prometheus datasource [previously installed](#prometheus-installation)

Finally to access dashboards run

```bash
kubectl port-forward deployments/grafana 3000 -n metrics
```

Open a web browser to [http://localhost:3000](http://localhost:3000), you should see Agones [dashboards](#grafana-dashboards) after login as admin.

### Stackdriver installation

In order to use [Stackdriver monitoring](https://app.google.stackdriver.com) you must [enable the Monitoring API](https://cloud.google.com/monitoring/api/enable-api) in the Google Cloud Console. You need to grant all the necessary permissions to the users (see [Access Control Guide](https://cloud.google.com/monitoring/access-control)). Stackdriver exporter uses a strategy called Application Default Credentials (ADC) to find your application's credentials. Details can be found in [Setting Up Authentication for Server to Server Production Applications](https://cloud.google.com/docs/authentication/production).

{{< alert title="Note" color="info">}}
Cloud Operations for GKE (including stackdriver monitoring) is enabled by default on GKE clusters, however you can follow this [guide](https://cloud.google.com/stackdriver/docs/solutions/gke/installing#upgrade-instructions) if it is currently disabled in your GKE cluster.
{{< /alert >}}

<<<<<<< HEAD
<<<<<<< HEAD
Default metrics exporter is Prometheus. If you are using the [Helm installation]({{< ref "/docs/Installation/Install Agones/helm.md" >}}), you can install or upgrade Agones to use Stackdriver, using the following chart parameters:
```bash
=======
=======
>>>>>>> 440ea2b5
The default metrics exporter installed with Agones is Prometheus. If you are using the [Helm installation]({{< ref "/docs/Installation/Install Agones/helm.md" >}}), you can install or upgrade Agones to use Stackdriver, using the following chart parameters:
```
>>>>>>> b1154719 (Update helm configuration to allow annotations to be added to service (#2134))
helm upgrade --install --wait --set agones.metrics.stackdriverEnabled=true --set agones.metrics.prometheusEnabled=false --set agones.metrics.prometheusServiceDiscovery=false my-release-name agones/agones --namespace=agones-system
```

With this configuration only Stackdriver exporter would be used instead of Prometheus exporter.

{{% feature publishVersion="1.16.0" %}}
#### Using Stackdriver with Workload Identity

If you would like to enable stackdriver in conjunction with [Workload Identity](https://cloud.google.com/kubernetes-engine/docs/how-to/workload-identity), there are a few extra steps you need to follow:

1. When setting up the Google service account following the instructions for [Authenticating to Google Cloud](https://cloud.google.com/kubernetes-engine/docs/how-to/workload-identity#authenticating_to), create two IAM policy bindings, one for `serviceAccount:PROJECT_ID.svc.id.goog[agones-system/agones-controller]` and one for `serviceAccount:PROJECT_ID.svc.id.goog[agones-system/agones-allocator]`.

1. Pass parameters to helm when installing Agones to add annotations to the `agones-controller` and `agones-allocator` Kubernetes service accounts:

```
helm install my-release --namespace agones-system --create-namespace agones/agones --set agones.metrics.stackdriverEnabled=true --set agones.metrics.prometheusEnabled=false --set agones.metrics.prometheusServiceDiscovery=false --set agones.serviceaccount.allocator.annotations."iam\.gke\.io/gcp-service-account"="GSA_NAME@PROJECT_ID\.iam\.gserviceaccount\.com" --set agones.serviceaccount.controller.annotations."iam\.gke\.io/gcp-service-account"="GSA_NAME@PROJECT_ID\.iam\.gserviceaccount\.com"
```
{{% /feature %}}

To verify that metrics are being sent to Stackdriver, create a Fleet or a Gameserver and look for the metrics to show up in the Stackdriver dashboard. Navigate to the [Metrics explorer](https://console.cloud.google.com/monitoring/metrics-explorer) and search for metrics with the prefix `agones/`. Select a metric and look for data to be plotted in the graph to the right.

An example of a custom dashboard is:

![stackdriver monitoring dashboard](../../../images/stackdriver-metrics-dashboard.png)

Currently there exists only manual way of configuring Stackdriver Dashboard. So it is up to you to set an Alignment Period (minimal is 1 minute), GroupBy, Filter parameters and other graph settings.

#### Troubleshooting
If you can't see Agones metrics you should have a look at the controller logs for connection errors. Also ensure that your cluster has the necessary credentials to interact with Stackdriver Monitoring. You can configure `stackdriverProjectID` manually, if the automatic discovery is not working.

Permissions problem example from controller logs:
```
Failed to export to Stackdriver: rpc error: code = PermissionDenied desc = Permission monitoring.metricDescriptors.create denied (or the resource may not exist).
```<|MERGE_RESOLUTION|>--- conflicted
+++ resolved
@@ -212,16 +212,8 @@
 Cloud Operations for GKE (including stackdriver monitoring) is enabled by default on GKE clusters, however you can follow this [guide](https://cloud.google.com/stackdriver/docs/solutions/gke/installing#upgrade-instructions) if it is currently disabled in your GKE cluster.
 {{< /alert >}}
 
-<<<<<<< HEAD
-<<<<<<< HEAD
-Default metrics exporter is Prometheus. If you are using the [Helm installation]({{< ref "/docs/Installation/Install Agones/helm.md" >}}), you can install or upgrade Agones to use Stackdriver, using the following chart parameters:
-```bash
-=======
-=======
->>>>>>> 440ea2b5
 The default metrics exporter installed with Agones is Prometheus. If you are using the [Helm installation]({{< ref "/docs/Installation/Install Agones/helm.md" >}}), you can install or upgrade Agones to use Stackdriver, using the following chart parameters:
-```
->>>>>>> b1154719 (Update helm configuration to allow annotations to be added to service (#2134))
+```bash
 helm upgrade --install --wait --set agones.metrics.stackdriverEnabled=true --set agones.metrics.prometheusEnabled=false --set agones.metrics.prometheusServiceDiscovery=false my-release-name agones/agones --namespace=agones-system
 ```
 
