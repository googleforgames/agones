---
title: "Third Party Examples"
linkTitle: "Examples"
date: 2021-09-09
description: "Community contributed Dedicated Game Server examples on Agones."
weight: 20
---

## Integrations with other projects

* [Octops/Agones x Open Match](https://github.com/Octops/agones-discover-openmatch) - How to implement a matchmaking 
  system using Agones and Open Match
<<<<<<< HEAD
* [Unity's Netcode for GameObjects + Agones](https://github.com/mbychkowski/unity-netcode-agones) - A simple Unity example that demonstrates Agones integrations with [Unity's Netcode for GameObjects](https://docs-multiplayer.unity3d.com/netcode/current/about/) for dedicated game servers.
=======
* [Agones x Godot](https://andresromero.dev/blog/dedicated-game-server-hosting) - How to deploy a multiplayer Godot game with Agones. This post demonstrates hosting a simple multiplayer game server on Agones, utilizing the Agones Community SDK for Godot to manage server readiness and health checks. It also provides a brief introduction to dedicated game servers.
>>>>>>> ba8211ae

## Minetest

* [Minetest](https://www.minetest.net/) is a free and open-source sandbox video game available for Linux, FreeBSD, 
Microsoft Windows, MacOS, and Android. Minetest game play is very similar to that of Minecraft. Players explore a blocky 3D world, discover and extract raw materials, craft tools and items, and build structures and landscapes. 
* [Minetest server for Agones](https://github.com/paulhkim80/agones-example-minetest) is an example of the Minetest 
  server hosted on Kubernetes using Agones. It wraps the Minetest server with a [Go](https://golang.org) binary, and introspects stdout to provide the event hooks for the SDK integration. The wrapper is from [Xonotic Example](https://github.com/googleforgames/agones/blob/main/examples/xonotic/main.go) with a few changes to look for the Minetest ready output message.  

You will need to download the Minetest client separately to play.

## Quilkin

* [Quilkin](https://github.com/googleforgames/quilkin) is a non-transparent UDP proxy specifically designed for use with large scale multiplayer dedicated game server deployments, to ensure security, access control, telemetry data, metrics and more.
* [Quilkin with Agones](https://github.com/googleforgames/quilkin/tree/main/examples) is an example of running [Xonotic](https://xonotic.org/) with Quilkin on an Agones cluster, utilising either [the sidecar integration pattern](https://github.com/googleforgames/quilkin/tree/main/examples/agones-xonotic-sidecar) or via the the [Quilkin xDS Agones provider](https://github.com/googleforgames/quilkin/tree/main/examples/agones-xonotic-xds) with a TokenRouter to provide routing and access control to the allocated GameServer instance.

You will need to download the Xonotic client to interact with the demo.

## Shulker

- [Shulker](https://github.com/jeremylvln/Shulker) is a Kubernetes operator for managing complex and dynamic Minecraft
  infrastructure at scale, including game servers and proxies. 
- It builds on top Agones `GameServer` and `Fleet` primitives to provide simplified abstractions specifically tailored
  to orchestrating Minecraft workloads. 

Shulker requires you to have a genuine Minecraft account. You'll need to <a href="https://www.minecraft.net/en-us/article/how-create-minecraft-account" data-proofer-ignore>purchase the game</a>
to test the "Getting Started" example.<|MERGE_RESOLUTION|>--- conflicted
+++ resolved
@@ -10,11 +10,9 @@
 
 * [Octops/Agones x Open Match](https://github.com/Octops/agones-discover-openmatch) - How to implement a matchmaking 
   system using Agones and Open Match
-<<<<<<< HEAD
+* [Agones x Godot](https://andresromero.dev/blog/dedicated-game-server-hosting) - How to deploy a multiplayer Godot game with Agones. This post demonstrates hosting a simple multiplayer game server on Agones, utilizing the Agones Community SDK for Godot to manage server readiness and health checks. It also provides a brief introduction to dedicated game servers.
 * [Unity's Netcode for GameObjects + Agones](https://github.com/mbychkowski/unity-netcode-agones) - A simple Unity example that demonstrates Agones integrations with [Unity's Netcode for GameObjects](https://docs-multiplayer.unity3d.com/netcode/current/about/) for dedicated game servers.
-=======
-* [Agones x Godot](https://andresromero.dev/blog/dedicated-game-server-hosting) - How to deploy a multiplayer Godot game with Agones. This post demonstrates hosting a simple multiplayer game server on Agones, utilizing the Agones Community SDK for Godot to manage server readiness and health checks. It also provides a brief introduction to dedicated game servers.
->>>>>>> ba8211ae
+
 
 ## Minetest
 
