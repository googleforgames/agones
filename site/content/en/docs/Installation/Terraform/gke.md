---
title: "Installing Agones on Google Kubernetes Engine using Terraform"
linkTitle: "Google Cloud"
weight: 10
description: >
  You can use Terraform to provision a GKE cluster and install Agones on it.
---

## Before you begin

Take the following steps to enable the Kubernetes Engine API:

1. Visit the [Kubernetes Engine][kubernetes] page in the Google Cloud Platform Console.
1. Create or select a project.
1. Wait for the API and related services to be enabled. This can take several minutes.
1. [Enable billing][billing] for your project.
  * If you are not an existing GCP user, you may be able to enroll for a $300 US [Free Trial][trial] credit.

[kubernetes]: https://console.cloud.google.com/kubernetes/list
[billing]: https://support.google.com/cloud/answer/6293499#enable-billing
[trial]: https://cloud.google.com/free/

### Choosing a shell

To complete this quickstart, we can use either [Google Cloud Shell][cloud-shell] or a local shell.

Google Cloud Shell is a shell environment for managing resources hosted on Google Cloud Platform (GCP). Cloud Shell comes preinstalled with the [gcloud][gcloud] and [kubectl][kubectl] command-line tools. `gcloud` provides the primary command-line interface for GCP, and `kubectl` provides the command-line interface for running commands against Kubernetes clusters.

If you prefer using your local shell, you must install the gcloud and kubectl command-line tools in your environment.

[cloud-shell]: https://cloud.google.com/shell/
[gcloud]: https://cloud.google.com/sdk/gcloud/
[kubectl]: https://kubernetes.io/docs/reference/kubectl/

#### Cloud shell

To launch Cloud Shell, perform the following steps:

1. Go to [Google Cloud Platform Console][cloud]
1. From the top-right corner of the console, click the 
   **Activate Google Cloud Shell** button: ![cloud shell](../../../../images/cloud-shell.png)
1. A Cloud Shell session opens inside a frame at the bottom of the console. Use this shell to run `gcloud` and `kubectl` commands.
1. Set a compute zone in your geographical region with the following command. The compute zone will be something like `us-west1-a`. A full list can be found [here][zones].
   ```bash
   gcloud config set compute/zone [COMPUTE_ZONE]
   ```

[cloud]: https://console.cloud.google.com/home/dashboard
[zones]: https://cloud.google.com/compute/docs/regions-zones/#available

#### Local shell

To install `gcloud` and `kubectl`, perform the following steps:

1. [Install the Google Cloud SDK][gcloud-install], which includes the `gcloud` command-line tool.
1. Initialize some default configuration by running the following command.
   * When asked `Do you want to configure a default Compute Region and Zone? (Y/n)?`, enter `Y` and choose a zone in your geographical region of choice.
   ```bash
   gcloud init
   ```
1. Install the `kubectl` command-line tool by running the following command:
   ```bash
   gcloud components install kubectl
   ```

[gcloud-install]: https://cloud.google.com/sdk/docs/quickstarts

## Installation

An example configuration can be found here:
 {{< ghlink href="examples/terraform-submodules/gke/module.tf" >}}Terraform configuration with Agones submodule{{< /ghlink >}}.

Copy this file into a local directory where you will execute the terraform commands.

The GKE cluster created from the example configuration will contain 3 Node Pools:

- `"default"` node pool with `"game-server"` tag, containing 4 nodes.
- `"agones-system"` node pool for Agones Controller.
- `"agones-metrics"` for monitoring and metrics collecting purpose.

Configurable parameters:

- project - your Google Cloud Project ID (required)
- name - the name of the GKE cluster (default is "agones-terraform-example")
- agones_version - the version of agones to install (an empty string, which is the default, is the latest version from the [Helm repository](https://agones.dev/chart/stable))
- machine_type - machine type for hosting game servers (default is "e2-standard-4")
- node_count - count of game server nodes for the default node pool (default is "4") 
- enable_image_streaming - whether or not to enable image streaming for the `"default"` node pool (default is true) 
- zone - (Deprecated, use location) the name of the [zone](https://cloud.google.com/compute/docs/regions-zones) you want your cluster to be
  created in (default is "us-west1-c")
- network - the name of the VPC network you want your cluster and firewall rules to be connected to (default is "default")
- subnetwork - the name of the subnetwork in which the cluster's instances are launched. (required when using non default network)
- log_level - possible values: Fatal, Error, Warn, Info, Debug (default is "info")
- feature_gates - a list of alpha and beta version features to enable. For example, "PlayerTracking=true&ContainerPortAllocation=true"
- gameserver_minPort - the lower bound of the port range which gameservers will listen on (default is "7000")
- gameserver_maxPort - the upper bound of the port range which gameservers will listen on (default is "8000")
- gameserver_namespaces - a list of namespaces which will be used to run gameservers (default is `["default"]`). For example `["default", "xbox-gameservers", "mobile-gameservers"]`
- force_update - whether or not to force the replacement/update of resource (default is true, false may be required to prevent immutability errors when updating the configuration)
- location - the name of the [location](https://cloud.google.com/compute/docs/regions-zones) you want your cluster to be created in (default is "us-west1-c")
- autoscale - whether you want to enable autoscale for the gameserver nodepool (default is false)
- min_node_count - the minimum number of nodes for a nodepool when autoscale is enabled (default is "1")
- max_node_count - the maximum number of nodes for a nodepool when autoscale is enabled (default is "5")
{{% feature publishVersion="1.38.0" %}}
<<<<<<< HEAD
- set - value block with custom values to be merged with the values yaml in the agones helm_release block. See [helm_release.set](https://registry.terraform.io/providers/hashicorp/helm/latest/docs/resources/release#set) for usage._
- set_list - value block with list of custom values to be merged with the values yaml in the agones helm_release block. See [helm_release.set_list](https://registry.terraform.io/providers/hashicorp/helm/latest/docs/resources/release#set_list) for usage.
- set_sensitive - value block with custom sensitive values to be merged with the values yaml in the agones helm_release block that won't be exposed in the plan's diff. See [helm_release.set_sensitive](https://registry.terraform.io/providers/hashicorp/helm/latest/docs/resources/release#set_sensitive) for usage.
=======
- enable_agones_metrics_nodepool - whether you want to enable `"agones-metrics"` for the gameserver nodepool (default is false)
>>>>>>> e9af5558
{{% /feature %}}

{{% alert title="Warning" color="warning"%}}
On the lines that read `source = "git::https://github.com/googleforgames/agones.git//install/terraform/modules/gke/?ref=main"`
make sure to change `?ref=main` to match your targeted Agones release, as Terraform modules can change between
releases.

For example, if you are targeting {{< release-branch >}}, then you will want to have 
`source = "git::https://github.com/googleforgames/agones.git//install/terraform/modules/gke/?ref={{< release-branch >}}"`
as your source.
{{% /alert %}}

### Creating the cluster

In the directory where you created `module.tf`, run:
```bash
terraform init
```

This will cause terraform to clone the Agones repository and use the `./install/terraform` folder as the starting point of
the Agones submodule, which contains all necessary Terraform configuration files.

Next, make sure that you can authenticate using gcloud:
```bash
gcloud auth application-default login
```
#### Option 1: Creating the cluster in the default VPC
To create your GKE cluster in the default VPC just specify the project variable.

```bash
terraform apply -var project="<YOUR_GCP_ProjectID>"
```

#### Option 2: Creating the cluster in a custom VPC
To create the cluster in a custom VPC you must specify the project, network and subnetwork variables.

```bash
terraform apply -var project="<YOUR_GCP_ProjectID>" -var network="<YOUR_NETWORK_NAME>" -var subnetwork="<YOUR_SUBNETWORK_NAME>"
```

To verify that the cluster was created successfully, set up your kubectl credentials:
```bash
gcloud container clusters get-credentials --zone us-west1-c agones-terraform-example
```

Then check that you have access to the Kubernetes cluster:
```bash
kubectl get nodes
```

You should have 6 nodes in `Ready` state.

### Uninstall the Agones and delete GKE cluster

To delete all resources provisioned by Terraform:
```bash
terraform destroy -var project="<YOUR_GCP_ProjectID>"
```

## Next Steps

- [Confirm Agones is up and running]({{< relref "../confirm.md" >}})<|MERGE_RESOLUTION|>--- conflicted
+++ resolved
@@ -101,13 +101,10 @@
 - min_node_count - the minimum number of nodes for a nodepool when autoscale is enabled (default is "1")
 - max_node_count - the maximum number of nodes for a nodepool when autoscale is enabled (default is "5")
 {{% feature publishVersion="1.38.0" %}}
-<<<<<<< HEAD
+- enable_agones_metrics_nodepool - whether you want to enable `"agones-metrics"` for the gameserver nodepool (default is false)
 - set - value block with custom values to be merged with the values yaml in the agones helm_release block. See [helm_release.set](https://registry.terraform.io/providers/hashicorp/helm/latest/docs/resources/release#set) for usage._
 - set_list - value block with list of custom values to be merged with the values yaml in the agones helm_release block. See [helm_release.set_list](https://registry.terraform.io/providers/hashicorp/helm/latest/docs/resources/release#set_list) for usage.
 - set_sensitive - value block with custom sensitive values to be merged with the values yaml in the agones helm_release block that won't be exposed in the plan's diff. See [helm_release.set_sensitive](https://registry.terraform.io/providers/hashicorp/helm/latest/docs/resources/release#set_sensitive) for usage.
-=======
-- enable_agones_metrics_nodepool - whether you want to enable `"agones-metrics"` for the gameserver nodepool (default is false)
->>>>>>> e9af5558
 {{% /feature %}}
 
 {{% alert title="Warning" color="warning"%}}
