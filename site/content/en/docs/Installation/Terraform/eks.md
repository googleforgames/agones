--- conflicted
+++ resolved
@@ -42,13 +42,7 @@
 - gameserver_minPort - the lower bound of the port range which gameservers will listen on (default is "7000")
 - gameserver_maxPort - the upper bound of the port range which gameservers will listen on (default is "8000")
 - gameserver_namespaces - a list of namespaces which will be used to run gameservers (default is `["default"]`). For example `["default", "xbox-gameservers", "mobile-gameservers"]`
-<<<<<<< HEAD
-{{% feature publishVersion="1.10.0" %}}
 - force_update - whether or not to force the replacement/update of resource (default is true, false may be required to prevent immutability errors when updating the configuration)
-{{% /feature %}}
-=======
-- force_update - whether or not to force the replacement/update of resource (default is true, false may be required to prevent immutability errors when updating the configuration)
->>>>>>> d48b1c0e
 
 Now you can create an EKS cluster and deploy Agones on EKS:
 ```
