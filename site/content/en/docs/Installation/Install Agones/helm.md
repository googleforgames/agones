---
title: "Install Agones using Helm"
linkTitle: "Helm"
weight: 20
description: >
  Install Agones on a [Kubernetes](http://kubernetes.io) cluster using the [Helm](https://helm.sh) package manager.
---

## Prerequisites

- [Helm](https://helm.sh/) package manager 3.2.3+
- [Supported Kubernetes Cluster]({{< relref "../_index.md#usage-requirements" >}})

## Helm 3

### Installing the Chart

To install the chart with the release name `my-release` using our stable helm repository:

```bash
helm repo add agones https://agones.dev/chart/stable
helm repo update
helm install my-release --namespace agones-system --create-namespace agones/agones
```

_We recommend installing Agones in its own namespaces, such as `agones-system` as shown above.
 If you want to use a different namespace, you can use the helm `--namespace` parameter to specify._

When running in production, Agones should be scheduled on a dedicated pool of nodes, distinct from where Game Servers are scheduled for better isolation and resiliency. By default Agones prefers to be scheduled on nodes labeled with `agones.dev/agones-system=true` and tolerates node taint `agones.dev/agones-system=true:NoExecute`. If no dedicated nodes are available, Agones will
run on regular nodes, but that's not recommended for production use. For instructions on setting up a dedicated node
pool for Agones, see the [Agones installation instructions]({{< relref "../_index.md" >}}) for your preferred environment.

The command deploys Agones on the Kubernetes cluster with the default configuration. The [configuration](#configuration) section lists the parameters that can be configured during installation.

{{< alert title="Tip" color="info">}}
List all releases using `helm list --all-namespaces`
{{< /alert >}}

### Namespaces

By default Agones is configured to work with game servers deployed in the `default` namespace. If you are planning to use another namespace you can configure Agones via the parameter `gameservers.namespaces`.

For example to use `default` **and** `xbox` namespaces:

```bash
kubectl create namespace xbox
helm install my-release agones/agones --set "gameservers.namespaces={default,xbox}" --namespace agones-system
```

{{< alert title="Note" color="info">}}
You need to create your namespaces before installing Agones.
{{< /alert >}}

If you want to add a new namespace afterward upgrade your release:

```bash
kubectl create namespace ps4
helm upgrade my-release agones/agones --reuse-values --set "gameservers.namespaces={default,xbox,ps4}" --namespace agones-system
```

### Uninstalling the Chart

To uninstall/delete the `my-release` deployment:

```bash
helm uninstall my-release --namespace=agones-system
```

## RBAC

By default, `agones.rbacEnabled` is set to true. This enables RBAC support in Agones and must be true if RBAC is enabled in your cluster.

The chart will take care of creating the required service accounts and roles for Agones.

If you have RBAC disabled, or to put it another way, ABAC enabled, you should set this value to `false`.

## Configuration

The following tables lists the configurable parameters of the Agones chart and their default values.

| Parameter                                           | Description                                                                                     | Default                |
| --------------------------------------------------- | ----------------------------------------------------------------------------------------------- | ---------------------- |
| `agones.rbacEnabled`                                | Creates RBAC resources. Must be set for any cluster configured with RBAC                        | `true`                 |
| `agones.registerWebhooks`                           | Registers the webhooks used for the admission controller                                        | `true`                 |
| `agones.registerApiService`                         | Registers the apiservice(s) used for the Kubernetes API extension                               | `true`                 |
| `agones.registerServiceAccounts`                    | Attempts to create service accounts for the controllers                                         | `true`                 |
| `agones.createPriorityClass`                        | Attempts to create priority classes for the controllers                                         | `true`                 |
| `agones.priorityClassName`                          | Name of the priority classes to create                                                          | `agones-system`        |
| `agones.featureGates`                               | A URL query encoded string of Flags to enable/disable e.g. `Example=true&OtherThing=false`. Any value accepted by [strconv.ParseBool(string)](https://golang.org/pkg/strconv/#ParseBool) can be used as a boolean value | \`\` |
| `agones.crds.install`                               | Install the CRDs with this chart. Useful to disable if you want to subchart (since crd-install hook is broken), so you can copy the CRDs into your own chart. | `true` |
| `agones.crds.cleanupOnDelete`                       | Run the pre-delete hook to delete all GameServers and their backing Pods when deleting the helm chart, so that all CRDs can be removed on chart deletion | `true`          |
| `agones.metrics.prometheusServiceDiscovery`         | Adds annotations for Prometheus ServiceDiscovery (and also Strackdriver)                        | `true`                 |
| `agones.metrics.prometheusEnabled`                  | Enables controller metrics on port `8080` and path `/metrics`                                   | `true`                 |
| `agones.metrics.stackdriverEnabled`                 | Enables Stackdriver exporter of controller metrics                                              | `false`                |
| `agones.metrics.stackdriverProjectID`               | This overrides the default gcp project id for use with stackdriver                              | \`\`                   |
| `agones.metrics.stackdriverLabels`                  | A set of default labels to add to all stackdriver metrics generated in form of key value pair (`key=value,key2=value2`). By default metadata are automatically added using Kubernetes API and GCP metadata enpoint.                              | \`\` |
| `agones.serviceaccount.controller`                  | Service account name for the controller. **Note**: Will be replaced with `agones.serviceaccount.controller.name` in Agones 1.16 | `agones-controller`    |
| `agones.serviceaccount.sdk`                         | Service account name for the sdk. **Note**: Will be replaced with `agones.serviceaccount.sdk.name` in Agones 1.16        | `agones-sdk`           |
| `agones.image.registry`                             | Global image registry for all images                                                            | `gcr.io/agones-images` |
| `agones.image.tag`                                  | Global image tag for all images                                                                 | `{{< release-version >}}` |
| `agones.image.controller.name`                      | Image name for the controller                                                                   | `agones-controller`    |
| `agones.image.controller.pullPolicy`                | Image pull policy for the controller                                                            | `IfNotPresent`         |
| `agones.image.controller.pullSecret`                | Image pull secret for the controller, allocator, sdk and ping image. Should be created both in `agones-system` and `default` namespaces | \`\`                     |
| `agones.image.sdk.name`                             | Image name for the sdk                                                                          | `agones-sdk`           |
| `agones.image.sdk.tag`                              | Image tag for the sdk                                                                           | value of `agones.image.tag`  |
| `agones.image.sdk.cpuRequest`                       | The [cpu request][cpu-constraints] for sdk server container                                     | `30m`                  |
| `agones.image.sdk.cpuLimit`                         | The [cpu limit][cpu-constraints] for the sdk server container                                   | `0` (none)             |
| `agones.image.sdk.memoryRequest`                    | The [memory request][memory-constraints] for sdk server container                               | `0` (none)             |
| `agones.image.sdk.memoryLimit`                      | The [memory limit][memory-constraints] for the sdk server container                             | `0` (none)             |
| `agones.image.sdk.alwaysPull`                       | Tells if the sdk image should always be pulled                                                  | `false`                |
| `agones.image.ping.name`                            | Image name for the ping service                                                                 | `agones-ping`          |
| `agones.image.ping.tag`                             | Image tag for the ping service                                                                  | value of `agones.image.tag` |
| `agones.image.ping.pullPolicy`                      | Image pull policy for the ping service                                                          | `IfNotPresent`         |
| `agones.controller.http.port`                       | Port to use for liveness probe service and metrics                                              | `8080`                 |
| `agones.controller.healthCheck.initialDelaySeconds` | Initial delay before performing the first probe (in seconds)                                    | `3`                    |
| `agones.controller.healthCheck.periodSeconds`       | Seconds between every liveness probe (in seconds)                                               | `3`                    |
| `agones.controller.healthCheck.failureThreshold`    | Number of times before giving up (in seconds)                                                   | `3`                    |
| `agones.controller.healthCheck.timeoutSeconds`      | Number of seconds after which the probe times out (in seconds)                                  | `1`                    |
| `agones.controller.resources`                       | Controller [resource requests/limit][resources]                                                 | `{}`                   |
| `agones.controller.generateTLS`                     | Set to true to generate TLS certificates or false to provide your own certificates in `certs/*` | `true`                 |
| `agones.controller.nodeSelector`                    | Controller [node labels][nodeSelector] for pod assignment                                       | `{}`                   |
| `agones.controller.tolerations`                     | Controller [toleration][toleration] labels for pod assignment                                   | `[]`                   |
| `agones.controller.affinity`                        | Controller [affinity][affinity] settings for pod assignment                                     | `{}`                   |
| `agones.controller.annotations`                     | [Annotations][annotations] added to the Agones controller pods                                  | `{}`                   |
| `agones.controller.numWorkers`                      | Number of workers to spin per resource type                                                     | `100`                  |
| `agones.controller.apiServerQPS`                    | Maximum sustained queries per second that controller should be making against API Server        | `400`                  |
| `agones.controller.apiServerQPSBurst`               | Maximum burst queries per second that controller should be making against API Server            | `500`                  |
| `agones.controller.logLevel`                        | Agones Controller Log level. Log only entries with that severity and above                      | `info`                 |
| `agones.controller.persistentLogs`                  | Store Agones controller logs in a temporary volume attached to a container for debugging        | `true`                 |
| `agones.controller.persistentLogsSizeLimitMB`       | Maximum total size of all Agones container logs in MB                                           | `10000`                |
| `agones.ping.install`                               | Whether to install the [ping service][ping]                                                     | `true`                 |
| `agones.ping.replicas`                              | The number of replicas to run in the deployment                                                 | `2`                    |
| `agones.ping.http.expose`                           | Expose the http ping service via a Service                                                      | `true`                 |
| `agones.ping.http.response`                         | The string response returned from the http service                                              | `ok`                   |
| `agones.ping.http.port`                             | The port to expose on the service                                                               | `80`                   |
| `agones.ping.http.serviceType`                      | The [Service Type][service] of the HTTP Service                                                 | `LoadBalancer`         |
| `agones.ping.http.loadBalancerIP`                   | The [Load Balancer IP][loadBalancer] of the HTTP Service load balancer. Only works if the Kubernetes provider supports this option.               | \`\`           |
| `agones.ping.http.loadBalancerSourceRanges`         | The [Load Balancer SourceRanges][loadBalancer] of the HTTP Service load balancer. Only works if the Kubernetes provider supports this option.     | `[]`         |
| `agones.ping.http.annotations`                      | [Annotations][annotations] added to the Agones ping http service                                | `{}`                   |
| `agones.ping.udp.expose`                            | Expose the udp ping service via a Service                                                       | `true`                 |
| `agones.ping.udp.rateLimit`                         | Number of UDP packets the ping service handles per instance, per second, per sender             | `20`                   |
| `agones.ping.udp.port`                              | The port to expose on the service                                                               | `80`                   |
| `agones.ping.udp.serviceType`                       | The [Service Type][service] of the UDP Service                                                  | `LoadBalancer`         |
| `agones.ping.udp.loadBalancerIP`                    | The [Load Balancer IP][loadBalancer] of the UDP Service load balancer. Only works if the Kubernetes provider supports this option.                | \`\`           |
| `agones.ping.udp.loadBalancerSourceRanges`          | The [Load Balancer SourceRanges][loadBalancer] of the UDP Service load balancer. Only works if the Kubernetes provider supports this option.      | `[]`         |
| `agones.ping.udp.annotations`                       | [Annotations][annotations] added to the Agones ping udp service                                 | `{}`                   |
| `agones.ping.healthCheck.initialDelaySeconds`       | Initial delay before performing the first probe (in seconds)                                    | `3`                    |
| `agones.ping.healthCheck.periodSeconds`             | Seconds between every liveness probe (in seconds)                                               | `3`                    |
| `agones.ping.healthCheck.failureThreshold`          | Number of times before giving up (in seconds)                                                   | `3`                    |
| `agones.ping.healthCheck.timeoutSeconds`            | Number of seconds after which the probe times out (in seconds)                                  | `1`                    |
| `agones.ping.resources`                             | Ping pods [resource requests/limit][resources]                                                  | `{}`                   |
| `agones.ping.nodeSelector`                          | Ping [node labels][nodeSelector] for pod assignment                                             | `{}`                   |
| `agones.ping.tolerations`                           | Ping [toleration][toleration] labels for pod assignment                                         | `[]`                   |
| `agones.ping.affinity`                              | Ping [affinity][affinity] settings for pod assignment                                           | `{}`                   |
| `agones.ping.annotations`                           | [Annotations][annotations] added to the Agones ping pods                                        | `{}`                   |
| `agones.allocator.apiServerQPS`                     | Maximum sustained queries per second that an allocator should be making against API Server      | `400`                  |
| `agones.allocator.apiServerQPSBurst`                | Maximum burst queries per second that an allocator should be making against API Server          | `500`                  |
| `agones.allocator.allocationTimeout`                | Remote allocation call timeout.                                                                 | `10s`                  |
| `agones.allocator.remoteAllocationTimeout`          | Total remote allocation timeout including retries.                                              | `30s`                  |
| `agones.allocator.logLevel`                         | Agones Allocator Log level. Log only entries with that severity and above                       | `info`                 |
| `agones.allocator.install`                          | Whether to install the [allocator service][allocator]                                           | `true`                 |
| `agones.allocator.replicas`                         | The number of replicas to run in the deployment                                                 | `3`                    |
| `agones.allocator.service.name`                     | Service name for the allocator                                                                  | `agones-allocator`     |
| `agones.allocator.service.serviceType`                 | The [Service Type][service] of the HTTP Service                                                 | `LoadBalancer`         |
| `agones.allocator.service.loadBalancerIP`              | The [Load Balancer IP][loadBalancer] of the Agones allocator load balancer. Only works if the Kubernetes provider supports this option. | \`\`                     |
| `agones.allocator.service.loadBalancerSourceRanges`    | The [Load Balancer SourceRanges][loadBalancer] of the Agones allocator load balancer. Only works if the Kubernetes provider supports this option. | `[]`         |
| `agones.allocator.service.annotations`                      | [Annotations][annotations] added to the Agones allocator service                                | `{}`                   |
| `agones.allocator.service.http.enabled`                        | If true the [allocator service][allocator] will respond to [REST requests][rest-requests] | `true`                  |
| `agones.allocator.service.http.port`                        | The port that is exposed externally by the [allocator service][allocator] for [REST requests][rest-requests] | `443`                  |
| `agones.allocator.service.http.targetPort`                        | The port that is used by the allocator pod to listen for [REST requests][rest-requests]. Note that the allocator server cannot bind to low numbered ports. | `8443`                  |
| `agones.allocator.service.grpc.enabled`                        | If true the [allocator service][allocator] will respond to [gRPC requests][grpc-requests] | `true`                  |
| `agones.allocator.service.grpc.port`                        | The port that is exposed externally by the [allocator service][allocator] for [gRPC requests][grpc-requests] | `443`                  |
| `agones.allocator.service.grpc.targetPort`                        | The port that is used by the allocator pod to listen for [gRPC requests][grpc-requests]. Note that the allocator server cannot bind to low numbered ports. | `8443`                  |
| `agones.allocator.generateClientTLS`                | Set to true to generate client TLS certificates or false to provide certificates in `certs/allocator/allocator-client.default/*` | `true`                 |
| `agones.allocator.generateTLS`                      | Set to true to generate TLS certificates or false to provide certificates in `certs/allocator/*`| `true`                 |
| `agones.allocator.disableMTLS`                      | Turns off client cert authentication for incoming connections to the allocator.            | `false`                |
| `agones.allocator.disableTLS`                       | Turns off TLS security for incoming connections to the allocator. Only applicable to the REST API. It currently does not work for the gRPC API. ([issue](https://github.com/googleforgames/agones/issues/1945)) | `false`                |
| `agones.allocator.disableSecretCreation`            | Disables the creation of any allocator secrets. If true, you MUST provide the `allocator-tls`, `allocator-tls-ca`, and `allocator-client-ca` secrets before installation. | `false` |
| `agones.allocator.tolerations`                      | Allocator [toleration][toleration] labels for pod assignment                                    | `[]`                   |
| `agones.allocator.affinity`                         | Allocator [affinity][affinity] settings for pod assignment                                      | `{}`                   |
| `agones.allocator.annotations`                      | [Annotations][annotations] added to the Agones allocator pods                                   | `{}`                   |
| `agones.allocator.resources`                        | Allocator pods [resource requests/limit][resources]                                             | `{}`                   |
| `agones.allocator.nodeSelector`                     | Allocator [node labels][nodeSelector] for pod assignment                                        | `{}`                   |
| `agones.serviceaccount.controller.name`             | Service account name for the controller                                                         | `agones-controller`    |
| `agones.serviceaccount.sdk.name`                    | Service account name for the sdk                                                                | `agones-sdk`           |
| `agones.serviceaccount.allocator.name`              | Service account name for the allocator                                                          | `agones-allocator`     |
| `agones.serviceaccount.allocator.annotations`       | [Annotations][annotations] added to the Agones allocator service account                        | `{}`                   |
| `agones.serviceaccount.controller.annotations`      | [Annotations][annotations] added to the Agones controller service account                       | `{}`                   |
| `gameservers.namespaces`                            | a list of namespaces you are planning to use to deploy game servers                             | `["default"]`          |
| `gameservers.minPort`                               | Minimum port to use for dynamic port allocation                                                 | `7000`                 |
| `gameservers.maxPort`                               | Maximum port to use for dynamic port allocation                                                 | `8000`                 |
| `gameservers.podPreserveUnknownFields`              | Disable [field pruning][pruning] and schema validation on the Pod template for a [GameServer][gameserver] definition | `false`                |
| `helm.installTests`                                 | Add an ability to run `helm test agones` to verify the installation                             | `8000`                 |

{{% feature publishVersion="1.19.0" %}}
**New Configuration Features:**

| Parameter                                           | Description                                                                                     | Default                |
| --------------------------------------------------- | ----------------------------------------------------------------------------------------------- | ---------------------- |
<<<<<<< HEAD
| `agones.metrics.serviceMonitor.enabled`             | Enables ServiceMonitor installation for metrics auto-discovery with prometheus-operator         | `false`                 |
| `agones.metrics.serviceMonitor.interval`            | Default scraping interval for ServiceMonitor                                                    | `30s`                 |
| `agones.allocator.service.name`                     | Service name for the allocator                                                                  | `agones-allocator`     |
| `agones.allocator.service.serviceType`                 | The [Service Type][service] of the HTTP Service                                                 | `LoadBalancer`         |
| `agones.allocator.service.loadBalancerIP`              | The [Load Balancer IP][loadBalancer] of the Agones allocator load balancer. Only works if the Kubernetes provider supports this option. | \`\`                     |
| `agones.allocator.service.loadBalancerSourceRanges`    | The [Load Balancer SourceRanges][loadBalancer] of the Agones allocator load balancer. Only works if the Kubernetes provider supports this option. | `[]`         |
| `agones.allocator.service.annotations`                      | [Annotations][annotations] added to the Agones allocator service                                | `{}`                   |
| `agones.allocator.service.http.enabled`                        | If true the [allocator service][allocator] will respond to [REST requests][rest-requests] | `true`                  |
| `agones.allocator.service.http.port`                        | The port that is exposed externally by the [allocator service][allocator] for [REST requests][rest-requests] | `443`                  |
| `agones.allocator.service.http.targetPort`                        | The port that is used by the allocator pod to listen for [REST requests][rest-requests]. Note that the allocator server cannot bind to low numbered ports. | `8443`                  |
| `agones.allocator.service.grpc.enabled`                        | If true the [allocator service][allocator] will respond to [gRPC requests][grpc-requests] | `true`                  |
| `agones.allocator.service.grpc.port`                        | The port that is exposed externally by the [allocator service][allocator] for [gRPC requests][grpc-requests] | `443`                  |
| `agones.allocator.service.grpc.targetPort`                        | The port that is used by the allocator pod to listen for [gRPC requests][grpc-requests]. Note that the allocator server cannot bind to low numbered ports. | `8443`                  |
| `agones.allocator.service2.name`                     | Second Service name for the allocator                                                                  | `agones-allocator-service`     |
| `agones.allocator.service2.annotations`              | [Annotations][annotations] added to the Agones allocator second Service                                | `{}`                   |
| `agones.allocator.service2.http.port`                | The port that is exposed externally by the [allocator service][allocator] for http requests            | `8080`                  |
| `agones.allocator.service2.http.portName`            | The name of exposed port                                                                               | `http`                  |
=======
>>>>>>> ddd98065
|                       |                           |                            |
{{% /feature %}}

[toleration]: https://kubernetes.io/docs/concepts/configuration/taint-and-toleration/
[nodeSelector]: https://kubernetes.io/docs/concepts/configuration/assign-pod-node/#nodeselector
[affinity]: https://kubernetes.io/docs/concepts/configuration/assign-pod-node/#affinity-and-anti-affinity
[cpu-constraints]: https://kubernetes.io/docs/tasks/administer-cluster/manage-resources/cpu-constraint-namespace/
[memory-constraints]: https://kubernetes.io/docs/tasks/administer-cluster/manage-resources/memory-constraint-namespace/
[ping]: {{< ref "/docs/Guides/ping-service.md" >}}
[service]: https://kubernetes.io/docs/concepts/services-networking/service/
[allocator]: {{< ref "/docs/advanced/allocator-service.md" >}}
[loadBalancer]: https://kubernetes.io/docs/concepts/services-networking/service/#loadbalancer
[annotations]: https://kubernetes.io/docs/concepts/overview/working-with-objects/annotations/
[resources]: https://kubernetes.io/docs/concepts/configuration/manage-resources-containers/
[pruning]: https://kubernetes.io/docs/tasks/extend-kubernetes/custom-resources/custom-resource-definitions/#field-pruning
[gameserver]: {{< ref "/docs/Reference/gameserver.md" >}}
[rest-requests]: {{< ref "/docs/Advanced/allocator-service.md#using-rest" >}}
[grpc-requests]: {{< ref "/docs/Advanced/allocator-service.md#using-grpc" >}}

Specify each parameter using the `--set key=value[,key=value]` argument to `helm install`. For example,

```bash
helm install my-release --namespace agones-system \
  --set gameservers.minPort=1000,gameservers.maxPort=5000 agones
```

The above command will deploy Agones controllers to `agones-system` namespace. Additionally Agones will use a dynamic GameServers' port allocation range of 1000-5000.

Alternatively, a YAML file that specifies the values for the parameters can be provided while installing the chart. For example,

```bash
helm install my-release --namespace agones-system -f values.yaml agones/agones
```

{{< alert title="Tip" color="info">}}
You can use the default {{< ghlink href="install/helm/agones/values.yaml" >}}values.yaml{{< /ghlink >}}
{{< /alert >}}

## Helm test

{{< alert title="Tip" color="info">}}
In order to use `helm test` command described in this section you need to set `helm.installTests` helm parameter to `true`.
{{< /alert >}}

Check the Agones installation by running the following command:
```bash
helm test my-release --cleanup
```
```
RUNNING: agones-test
PASSED: agones-test
```

This test would create a `GameServer` resource and delete it afterwards.

{{< alert title="Tip" color="info">}}
If you receive the following error:
```
RUNNING: agones-test
ERROR: pods "agones-test" already exists
Error: 1 test(s) failed
```
That means that you skipped the `--cleanup` flag and you should either delete the `agones-test` pod manually or run with the same test `helm test my-release --cleanup` two more times.
{{< /alert >}}

## Controller TLS Certificates

By default agones chart generates tls certificates used by the admission controller, while this is handy, it requires the agones controller to restart on each `helm upgrade` command.
For most use cases the controller would have required a restart anyway (eg: controller image updated). However if you really need to avoid restarts we suggest that you turn off tls automatic generation (`agones.controller.generateTLS` to `false`) and provide your own certificates (`certs/server.crt`,`certs/server.key`).

{{< alert title="Tip" color="info">}}
You can use our script located at {{< ghlink href="install/helm/agones/certs/cert.sh" >}}cert.sh{{< /ghlink >}} to generate them.
{{< /alert >}}

## Reserved Allocator Load Balancer IP

In order to reuse the existing load balancer IP on upgrade or install the `agones-allocator` service as a `LoadBalancer` using a reserved static IP, a user can specify the load balancer's IP with the `agones.allocator.http.loadBalancerIP` helm configuration parameter value. By setting the `loadBalancerIP` value:

1. The `LoadBalancer` is created with the specified IP, if supported by the cloud provider.
2. A self-signed server TLS certificate is generated for the IP, used by the `agones-allocator` service.

## Next Steps

- [Confirm Agones is up and running]({{< relref "../confirm.md" >}})<|MERGE_RESOLUTION|>--- conflicted
+++ resolved
@@ -197,26 +197,12 @@
 
 | Parameter                                           | Description                                                                                     | Default                |
 | --------------------------------------------------- | ----------------------------------------------------------------------------------------------- | ---------------------- |
-<<<<<<< HEAD
 | `agones.metrics.serviceMonitor.enabled`             | Enables ServiceMonitor installation for metrics auto-discovery with prometheus-operator         | `false`                 |
 | `agones.metrics.serviceMonitor.interval`            | Default scraping interval for ServiceMonitor                                                    | `30s`                 |
-| `agones.allocator.service.name`                     | Service name for the allocator                                                                  | `agones-allocator`     |
-| `agones.allocator.service.serviceType`                 | The [Service Type][service] of the HTTP Service                                                 | `LoadBalancer`         |
-| `agones.allocator.service.loadBalancerIP`              | The [Load Balancer IP][loadBalancer] of the Agones allocator load balancer. Only works if the Kubernetes provider supports this option. | \`\`                     |
-| `agones.allocator.service.loadBalancerSourceRanges`    | The [Load Balancer SourceRanges][loadBalancer] of the Agones allocator load balancer. Only works if the Kubernetes provider supports this option. | `[]`         |
-| `agones.allocator.service.annotations`                      | [Annotations][annotations] added to the Agones allocator service                                | `{}`                   |
-| `agones.allocator.service.http.enabled`                        | If true the [allocator service][allocator] will respond to [REST requests][rest-requests] | `true`                  |
-| `agones.allocator.service.http.port`                        | The port that is exposed externally by the [allocator service][allocator] for [REST requests][rest-requests] | `443`                  |
-| `agones.allocator.service.http.targetPort`                        | The port that is used by the allocator pod to listen for [REST requests][rest-requests]. Note that the allocator server cannot bind to low numbered ports. | `8443`                  |
-| `agones.allocator.service.grpc.enabled`                        | If true the [allocator service][allocator] will respond to [gRPC requests][grpc-requests] | `true`                  |
-| `agones.allocator.service.grpc.port`                        | The port that is exposed externally by the [allocator service][allocator] for [gRPC requests][grpc-requests] | `443`                  |
-| `agones.allocator.service.grpc.targetPort`                        | The port that is used by the allocator pod to listen for [gRPC requests][grpc-requests]. Note that the allocator server cannot bind to low numbered ports. | `8443`                  |
-| `agones.allocator.service2.name`                     | Second Service name for the allocator                                                                  | `agones-allocator-service`     |
-| `agones.allocator.service2.annotations`              | [Annotations][annotations] added to the Agones allocator second Service                                | `{}`                   |
-| `agones.allocator.service2.http.port`                | The port that is exposed externally by the [allocator service][allocator] for http requests            | `8080`                  |
-| `agones.allocator.service2.http.portName`            | The name of exposed port                                                                               | `http`                  |
-=======
->>>>>>> ddd98065
+| `agones.allocator.service2.name`                    | Second Service name for the allocator                                                           | `agones-allocator-service`     |
+| `agones.allocator.service2.annotations`             | [Annotations][annotations] added to the Agones allocator second Service                         | `{}`                   |
+| `agones.allocator.service2.http.port`               | The port that is exposed within cluster by the [allocator service][allocator] for http requests | `8080`                  |
+| `agones.allocator.service2.http.portName`           | The name of exposed port                                                                        | `http`                  |
 |                       |                           |                            |
 {{% /feature %}}
 
