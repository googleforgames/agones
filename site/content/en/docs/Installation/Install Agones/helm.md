--- conflicted
+++ resolved
@@ -197,16 +197,13 @@
 
 | Parameter                                           | Description                                                                                     | Default                |
 | --------------------------------------------------- | ----------------------------------------------------------------------------------------------- | ---------------------- |
-<<<<<<< HEAD
+| `agones.serviceaccount.sdk.annotations`             | A map of namespaces to maps of [Annotations][annotations] added to the Agones SDK service account for the specified namespaces | `{}`                   |
 | `agones.metrics.serviceMonitor.enabled`             | Enables ServiceMonitor installation for metrics auto-discovery with prometheus-operator         | `false`                 |
 | `agones.metrics.serviceMonitor.interval`            | Default scraping interval for ServiceMonitor                                                    | `30s`                 |
 | `agones.allocator.serviceInternal.name`                    | Second Service name for the allocator                                                           | `agones-allocator-service`     |
 | `agones.allocator.serviceInternal.annotations`             | [Annotations][annotations] added to the Agones allocator second Service                         | `{}`                   |
 | `agones.allocator.serviceInternal.http.port`               | The port that is exposed within cluster by the [allocator service][allocator] for http requests | `8080`                  |
 | `agones.allocator.serviceInternal.http.portName`           | The name of exposed port                                                                        | `http`                  |
-=======
-| `agones.serviceaccount.sdk.annotations`             | A map of namespaces to maps of [Annotations][annotations] added to the Agones SDK service account for the specified namespaces | `{}`                   |
->>>>>>> 7f7a434f
 |                       |                           |                            |
 {{% /feature %}}
 
