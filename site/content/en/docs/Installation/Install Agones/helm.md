--- conflicted
+++ resolved
@@ -238,16 +238,12 @@
 
 | Parameter                                           | Description                                                                                     | Default                |
 | --------------------------------------------------- | ----------------------------------------------------------------------------------------------- | ---------------------- |
-<<<<<<< HEAD
+| `agones.allocator.allocationTimeout`                | Remote allocation call timeout.                                      | `10s`                  |
+| `agones.allocator.remoteAllocationTimeout`          | Total remote allocation timeout including retries.       | `30s`                |
 | `agones.controller.annotations`                     | [Annotations][annotations] added to the Agones controller pods                                  | `{}`                   |
 | `agones.allocator.annotations`                      | [Annotations][annotations] added to the Agones allocator pods                                   | `{}`                   |
 | `agones.ping.annotations`                           | [Annotations][annotations] added to the Agones ping pods                                        | `{}`                   |
 |                                                     |                                                                                                 |                        |
-=======
-| `agones.allocator.allocationTimeout`                | Remote allocation call timeout.                                      | `10s`                  |
-| `agones.allocator.remoteAllocationTimeout`          | Total remote allocation timeout including retries.       | `30s`                |
->>>>>>> 58472aa6
-
 {{% /feature %}}
 
 [toleration]: https://kubernetes.io/docs/concepts/configuration/taint-and-toleration/
