# Copyright 2017 Google LLC All Rights Reserved.
#
# Licensed under the Apache License, Version 2.0 (the "License");
# you may not use this file except in compliance with the License.
# You may obtain a copy of the License at
#
#     http://www.apache.org/licenses/LICENSE-2.0
#
# Unless required by applicable law or agreed to in writing, software
# distributed under the License is distributed on an "AS IS" BASIS,
# WITHOUT WARRANTIES OR CONDITIONS OF ANY KIND, either express or implied.
# See the License for the specific language governing permissions and
# limitations under the License.

#
# Google Cloud Builder CI configuration
#

steps:

#
# Cancel the previous build for the same branch
#

- name: 'gcr.io/cloud-builders/gcloud-slim:latest'
  id: cancelot
  entrypoint: 'bash'
  args: ['./ci/cancelot.sh', '--current_build_id', '$BUILD_ID']

#
# Print Docker version
#

- name: gcr.io/cloud-builders/docker
  id: docker-version
  args: ["--version"]

#
# Restore any caches
#

- name: us-docker.pkg.dev/$PROJECT_ID/ci/restore_cache
  id: htmltest-restore-cache
  args:
    - '--bucket=gs://$_CACHE_BUCKET'
    - '--key=$_HTMLTEST_CACHE_KEY'
  waitFor: ['-']

- name: us-docker.pkg.dev/$PROJECT_ID/ci/restore_cache
  id: cpp-sdk-build-restore-cache
  args:
    - '--bucket=gs://$_CACHE_BUCKET'
    - '--key=$_CPP_SDK_BUILD_CACHE_KEY-$( checksum sdks/cpp/cmake/prerequisites.cmake )'
  waitFor: ['-']

- name: us-docker.pkg.dev/$PROJECT_ID/ci/restore_cache
  id: cpp-sdk-conformance-restore-cache
  args:
    - '--bucket=gs://$_CACHE_BUCKET'
    - '--key=$_CPP_SDK_CONFORMANCE_CACHE_KEY-$( checksum sdks/cpp/cmake/prerequisites.cmake )'
  waitFor: ['-']

- name: us-docker.pkg.dev/$PROJECT_ID/ci/restore_cache
  id: rust-sdk-build-restore-cache
  args:
    - '--bucket=gs://$_CACHE_BUCKET'
    - '--key=$_RUST_SDK_BUILD_CACHE_KEY-$( checksum test/sdk/rust/Cargo.toml )'
  waitFor: ['-']

#
# Creates the initial make + docker build platform
#

- name: "ubuntu"
  args: ["bash", "-c", "echo 'FROM gcr.io/cloud-builders/docker\nRUN apt-get install make\nENTRYPOINT [\"/usr/bin/make\"]' > Dockerfile.build"]
  waitFor: ['-']
- name: gcr.io/cloud-builders/docker
  id: build-make-docker
  args: ['build', '-f', 'Dockerfile.build', '-t', 'make-docker', '.'] # we need docker and make to run everything.

#
# pull the main build image if it exists
#
- name: "make-docker"
  id: pull-build-image
  dir: "build"
  env:
    - "REGISTRY=${_REGISTRY}"
  args: ["pull-build-image"]
  waitFor:
    - build-make-docker

#
# pull the sdk base image, if it exists
#

- name: "make-docker"
  id: pull-build-sdk-base-image
  dir: "build"
  env:
    - "REGISTRY=${_REGISTRY}"
  args: ["pull-build-sdk-base-image"]
  waitFor:
    - build-make-docker

#
# Ensure that there is the sdk base image, so that both tests
# and build can use them
#

- name: "make-docker"
  id: ensure-build-sdk-image-base
  waitFor:
    - pull-build-sdk-base-image
  dir: "build"
  args: ["ensure-build-sdk-image-base"]

#
# Preventing Broken PR Merges in CI
#
- name: "make-docker"
  id: test-gen-crd-client
  waitFor:
    - pull-build-image
  dir: "build"
  args: ["test-gen-crd-client"]  

#
# Runs the linter -- but also builds the build image, if not able to download
#

- name: "make-docker"
  id: lint
  waitFor:
    - pull-build-image
    - test-gen-crd-client
  dir: "build"
  args: ["lint"] # pull the build image if it exists

#
# Push the build image, can run while we do other things.
#

- name: "make-docker"
  waitFor:
    - lint
  dir: "build"
  env:
    - "REGISTRY=${_REGISTRY}"
  args: ["push-build-image"] # push the build image (which won't do anything if it's already there)

#
# Push the sdk base build image, which can also run while we do other things
#

- name: "make-docker"
  waitFor:
    - ensure-build-sdk-image-base
  dir: "build"
  env:
    - "REGISTRY=${_REGISTRY}"
  args: ["push-build-sdk-base-image"]

#
# Build all the images and sdks, and push them up to the repository
#

- name: "make-docker"
  id: build-images
  waitFor:
    - lint
  dir: "build"
  env:
    - "REGISTRY=${_REGISTRY}"
  args: [ "-j", "4", "build-images"]
- name: "make-docker"
  id: push-images
  waitFor:
    - build-images
  dir: "build"
  env:
    - "REGISTRY=${_REGISTRY}"
  args: [ "-j", "4", "push"]

#
# Build all the SDKs
#

- name: "make-docker"
  id: build-sdks
  waitFor:
    - lint
    - cpp-sdk-build-restore-cache
    - ensure-build-sdk-image-base
  dir: "build"
  args: [ "-j", "4", "--output-sync=target", "build-sdks"]

#
# Cache the cpp sdk build directory, to speed up subsequent builds (considerably)
#

- name: 'us-docker.pkg.dev/$PROJECT_ID/ci/save_cache'
  args:
    - '--bucket=gs://$_CACHE_BUCKET'
    - '--key=$_CPP_SDK_BUILD_CACHE_KEY-$( checksum sdks/cpp/cmake/prerequisites.cmake )'
    - '--path=sdks/cpp/.build'
  id: cpp-sdk-build-save-cache
  waitFor:
    - build-sdks

#
# Run the all the automated tests (except e2e) in parallel
#

- name: "make-docker"
  id: tests
  waitFor:
    - lint
    - ensure-build-sdk-image-base
    - htmltest-restore-cache
    - build-sdks
  dir: "build"
  args: [ "-j", "5", "--output-sync=target", "test" ]

#
# Cache the htmltest url checks. Faster builds, and lower network flakiness.
#
- name: 'us-docker.pkg.dev/$PROJECT_ID/ci/save_cache'
  args:
    - '--bucket=gs://$_CACHE_BUCKET'
    - '--key=$_HTMLTEST_CACHE_KEY'
    - '--path=site/tmp'
  id: htmltest-save-cache
  waitFor:
    - tests

#
# Site preview
#

# don't promote, as it can cause failures when two deploys try and promote at the same time.

- name: "make-docker" # build a preview of the website
  id: site-static
  waitFor:
    - tests
  dir: "build"
  args: ["site-static-preview", "site-gen-app-yaml", "SERVICE=preview"]
- name: "gcr.io/cloud-builders/gcloud" # deploy the preview of the website
  id: "deploy-site-static"
  waitFor:
    - site-static
  dir: "site"
  args: ["app", "deploy", ".app.yaml", "--no-promote", "--version=$SHORT_SHA"]
  env:
    - GOPATH=/workspace/go
    - GO111MODULE=on

# wait for us to be the oldest ongoing build before we run e2es

- name: 'gcr.io/cloud-builders/gcloud'
  id: e2e-wait-to-become-leader
  waitFor:
    - push-images
  script: |
    #!/usr/bin/env bash

    TS='date --utc +%FT%TZ' # e.g. 2023-01-26T13:30:37Z
    echo "$(${TS}): Waiting to become oldest running build"
    while true; do
      # Filter to running builds within the same TRIGGER_NAME. We use the trigger name to
      # filter rather than buildTriggerId because there is no substitution available for
      # buildTriggerId.
      TRIGGER_FILTER="status=WORKING AND substitutions[TRIGGER_NAME]='${TRIGGER_NAME}'"
      OLDEST=$(gcloud builds list --filter "${TRIGGER_FILTER}" --format="value(id,startTime)" --sort-by=startTime --limit=1)
      echo "$(${TS}): Oldest is (id startTime): ${OLDEST}"

      if echo ${OLDEST} | grep -q "${BUILD_ID}"; then
        echo "$(${TS}): That's us, we're done!"
        break
      fi

      sleep 60
    done
  timeout: 10800s # 3h - if you change this, change the global timeout as well
  env:
  - 'CLOUDSDK_CORE_PROJECT=$PROJECT_ID'
  - 'BUILD_ID=$BUILD_ID'
  - 'TRIGGER_NAME=$TRIGGER_NAME'

# cancel all the orphan e2e test cloud builds, fail to cancel any of the build will fail this whole build

- name: 'gcr.io/cloud-builders/gcloud'
  id: cancel-orphan-e2e-tests
  waitFor:
    - e2e-wait-to-become-leader
  script: |
    #!/usr/bin/env bash

    until gcloud builds list --ongoing --filter "tags:'e2e-test'" --format="value(id)" | xargs --no-run-if-empty gcloud builds cancel
    do
      echo "== encountered error; assuming retryable error and trying again =="
      sleep 5
    done


# kick off the child e2e test cloud builds in parallel, fail this build if any of the child build fails

- name: 'gcr.io/cloud-builders/gcloud'
  id: submit-e2e-test-cloud-build
  entrypoint: bash
  args: 
   - '-c'
   - |
      set -e
      set -o pipefail
      pids=()
      cloudProducts=("generic" "gke-autopilot")
      declare -A versionsAndRegions=( [1.24]=us-west1 [1.25]=us-central1 [1.26]=asia-east1 )

      for cloudProduct in ${cloudProducts[@]}
      do
        for version in "${!versionsAndRegions[@]}"
        do
          region=${versionsAndRegions[$version]}
          if [ $cloudProduct = generic ]
          then
<<<<<<< HEAD
            featureWithGate="SDKGracefulTermination=false&StateAllocationFilter=false&PlayerAllocationFilter=true&PlayerTracking=true&ResetMetricsOnDelete=false&PodHostname=false&SplitControllerAndExtensions=false&FleetAllocationOverflow=true&Example=true"
            testCluster="standard-e2e-test-cluster-${version//./-}"
          else
            featureWithGate="SDKGracefulTermination=false&StateAllocationFilter=false&PlayerAllocationFilter=true&PlayerTracking=true&ResetMetricsOnDelete=false&PodHostname=false&SplitControllerAndExtensions=true&FleetAllocationOverflow=true&Example=true"
=======
            featureWithGate="CustomFasSyncInterval=false&StateAllocationFilter=false&PlayerAllocationFilter=true&PlayerTracking=true&ResetMetricsOnDelete=false&PodHostname=false&SplitControllerAndExtensions=false&FleetAllocationOverflow=true&Example=true"
            testCluster="standard-e2e-test-cluster-${version//./-}"
          else
            featureWithGate="CustomFasSyncInterval=false&StateAllocationFilter=false&PlayerAllocationFilter=true&PlayerTracking=true&ResetMetricsOnDelete=false&PodHostname=false&SplitControllerAndExtensions=true&FleetAllocationOverflow=true&Example=true"
>>>>>>> cef40425
            testCluster="gke-autopilot-e2e-test-cluster-${version//./-}"
          fi
          featureWithoutGate=""
          testClusterLocation="${region}"
          { stdbuf -oL -eL gcloud builds submit . --suppress-logs --config=./ci/e2e-test-cloudbuild.yaml \
            --substitutions _FEATURE_WITH_GATE=$featureWithGate,_FEATURE_WITHOUT_GATE=$featureWithoutGate,_CLOUD_PRODUCT=$cloudProduct,_TEST_CLUSTER_NAME=$testCluster,_TEST_CLUSTER_LOCATION=$testClusterLocation,_REGISTRY=${_REGISTRY},_PARENT_COMMIT_SHA=${COMMIT_SHA},_PARENT_BUILD_ID=${BUILD_ID} \
            |& stdbuf -i0 -oL -eL grep -v " tarball " \
            |& stdbuf -i0 -oL -eL sed "s/^/${cloudProduct}-${version}: /"; } &
          pids+=($!)
        done
      done

      # If any of the subprocess exit with nonzero code, exit the main process and kill all subprocesses
      for pid in "${pids[@]}"; do
        if wait -n; then
          :
        else
          status=$?
          echo "One of the e2e test child cloud build exited with nonzero status $status. Aborting."
          for pid in "${pids[@]}"; do
            # Send a termination signal to all the children, and ignore errors
            # due to children that no longer exist.
            kill "$pid" 2> /dev/null || :
            echo "killed $pid"
          done
          exit "$status"
        fi
      done
      
      echo "all done"
  waitFor:
    - cancel-orphan-e2e-tests

#
# SDK conformance tests
#

- name: "make-docker"
  id: sdk-conformance
  dir: "build"
  env:
    - "REGISTRY=${_REGISTRY}"
  args: [ "-j", "5", "--output-sync=target", "run-sdk-conformance-tests"]
  waitFor:
    - build-images
    - tests

#
# Cache the CPP conformance build directory, to speed up subsequent builds (considerably)
#

- name: 'us-docker.pkg.dev/$PROJECT_ID/ci/save_cache'
  args:
    - '--bucket=gs://$_CACHE_BUCKET'
    - '--key=$_CPP_SDK_CONFORMANCE_CACHE_KEY-$( checksum sdks/cpp/cmake/prerequisites.cmake )'
    - '--path=test/sdk/cpp/sdk'
  id: cpp-sdk-conformance-save-cache
  waitFor:
    - sdk-conformance

#
# Cache the Rust SDK build directory, to speed up subsequent builds (considerably)
#

- name: 'us-docker.pkg.dev/$PROJECT_ID/ci/save_cache'
  args:
    - '--bucket=gs://$_CACHE_BUCKET'
    - '--key=$_RUST_SDK_BUILD_CACHE_KEY-$( checksum test/sdk/rust/Cargo.toml )'
    - '--path=test/sdk/rust/.cargo'
    - '--path=test/sdk/rust/.cargo-targets'
    - '--no-clobber'
  id: rust-build-save-cache
  waitFor:
    - sdk-conformance

#
# Zip up artifacts and push to storage
#

- name: 'gcr.io/cloud-builders/gsutil'
  waitFor:
    - build-sdks
    - tests
  dir: "sdks/cpp/.archives"
  args: [ '-m', 'cp', '*.tar.gz', 'gs://agones-artifacts/cpp-sdk']
- name: 'gcr.io/cloud-builders/gsutil'
  waitFor:
    - build-images
    - tests
  dir: "cmd/sdk-server/bin"
  args: [ '-m', 'cp', '*.zip', 'gs://agones-artifacts/sdk-server']

substitutions:
  _CACHE_BUCKET: agones-build-cache
  _HTMLTEST_CACHE_KEY: htmltest-0.10.1
  _CPP_SDK_BUILD_CACHE_KEY: cpp-sdk-build
  _CPP_SDK_CONFORMANCE_CACHE_KEY: cpp-sdk-conformance
  _RUST_SDK_BUILD_CACHE_KEY: rust-sdk-build
  _REGISTRY: us-docker.pkg.dev/${PROJECT_ID}/ci
tags:
  - "ci"
  - "commit-${COMMIT_SHA}"
timeout: 18000s # 5h: 3h (e2e-wait-to-become-leader) + 1.5h (e2e timeout) + 0.5h (everything else)
queueTtl: 259200s # 72h
images:
  - '${_REGISTRY}/agones-controller'
  - '${_REGISTRY}/agones-sdk'
  - '${_REGISTRY}/agones-ping'
  - '${_REGISTRY}/agones-allocator'
logsBucket: "gs://agones-build-logs"
options:
  machineType: 'E2_HIGHCPU_32'
  dynamic_substitutions: true<|MERGE_RESOLUTION|>--- conflicted
+++ resolved
@@ -325,17 +325,10 @@
           region=${versionsAndRegions[$version]}
           if [ $cloudProduct = generic ]
           then
-<<<<<<< HEAD
-            featureWithGate="SDKGracefulTermination=false&StateAllocationFilter=false&PlayerAllocationFilter=true&PlayerTracking=true&ResetMetricsOnDelete=false&PodHostname=false&SplitControllerAndExtensions=false&FleetAllocationOverflow=true&Example=true"
+            featureWithGate="StateAllocationFilter=false&PlayerAllocationFilter=true&PlayerTracking=true&ResetMetricsOnDelete=false&PodHostname=false&SplitControllerAndExtensions=false&FleetAllocationOverflow=true&Example=true"
             testCluster="standard-e2e-test-cluster-${version//./-}"
           else
-            featureWithGate="SDKGracefulTermination=false&StateAllocationFilter=false&PlayerAllocationFilter=true&PlayerTracking=true&ResetMetricsOnDelete=false&PodHostname=false&SplitControllerAndExtensions=true&FleetAllocationOverflow=true&Example=true"
-=======
-            featureWithGate="CustomFasSyncInterval=false&StateAllocationFilter=false&PlayerAllocationFilter=true&PlayerTracking=true&ResetMetricsOnDelete=false&PodHostname=false&SplitControllerAndExtensions=false&FleetAllocationOverflow=true&Example=true"
-            testCluster="standard-e2e-test-cluster-${version//./-}"
-          else
-            featureWithGate="CustomFasSyncInterval=false&StateAllocationFilter=false&PlayerAllocationFilter=true&PlayerTracking=true&ResetMetricsOnDelete=false&PodHostname=false&SplitControllerAndExtensions=true&FleetAllocationOverflow=true&Example=true"
->>>>>>> cef40425
+            featureWithGate="StateAllocationFilter=false&PlayerAllocationFilter=true&PlayerTracking=true&ResetMetricsOnDelete=false&PodHostname=false&SplitControllerAndExtensions=true&FleetAllocationOverflow=true&Example=true"
             testCluster="gke-autopilot-e2e-test-cluster-${version//./-}"
           fi
           featureWithoutGate=""
