# Copyright 2017 Google LLC All Rights Reserved.
#
# Licensed under the Apache License, Version 2.0 (the "License");
# you may not use this file except in compliance with the License.
# You may obtain a copy of the License at
#
#     http://www.apache.org/licenses/LICENSE-2.0
#
# Unless required by applicable law or agreed to in writing, software
# distributed under the License is distributed on an "AS IS" BASIS,
# WITHOUT WARRANTIES OR CONDITIONS OF ANY KIND, either express or implied.
# See the License for the specific language governing permissions and
# limitations under the License.

#
# Google Cloud Builder CI configuration
#

steps:

#
# Cancel the previous build for the same branch
#

- name: 'gcr.io/cloud-builders/gcloud-slim:latest'
  id: cancelot
  entrypoint: 'bash'
  args: ['./ci/cancelot.sh', '--current_build_id', '$BUILD_ID']

#
# Print Docker version
#

- name: gcr.io/cloud-builders/docker
  id: docker-version
  args: ["--version"]

#
# Restore any caches
#

- name: us-docker.pkg.dev/$PROJECT_ID/ci/restore_cache
  id: htmltest-restore-cache
  args:
    - '--bucket=gs://$_CACHE_BUCKET'
    - '--key=$_HTMLTEST_CACHE_KEY'
  waitFor: ['-']

- name: us-docker.pkg.dev/$PROJECT_ID/ci/restore_cache
  id: cpp-sdk-build-restore-cache
  args:
    - '--bucket=gs://$_CACHE_BUCKET'
    - '--key=$_CPP_SDK_BUILD_CACHE_KEY-$( checksum sdks/cpp/cmake/prerequisites.cmake )'
  waitFor: ['-']

- name: us-docker.pkg.dev/$PROJECT_ID/ci/restore_cache
  id: cpp-sdk-conformance-restore-cache
  args:
    - '--bucket=gs://$_CACHE_BUCKET'
    - '--key=$_CPP_SDK_CONFORMANCE_CACHE_KEY-$( checksum sdks/cpp/cmake/prerequisites.cmake )'
  waitFor: ['-']

- name: us-docker.pkg.dev/$PROJECT_ID/ci/restore_cache
  id: rust-sdk-build-restore-cache
  args:
    - '--bucket=gs://$_CACHE_BUCKET'
    - '--key=$_RUST_SDK_BUILD_CACHE_KEY-$( checksum test/sdk/rust/Cargo.toml )'
  waitFor: ['-']

#
# Creates the initial make + docker build platform
#

- name: "ubuntu"
  args: ["bash", "-c", "echo 'FROM gcr.io/cloud-builders/docker\nRUN apt-get install make\nENTRYPOINT [\"/usr/bin/make\"]' > Dockerfile.build"]
  waitFor: ['-']
- name: gcr.io/cloud-builders/docker
  id: build-make-docker
  args: ['build', '-f', 'Dockerfile.build', '-t', 'make-docker', '.'] # we need docker and make to run everything.

#
# pull the main build image if it exists
#
- name: "make-docker"
  id: pull-build-image
  dir: "build"
  env:
    - "REGISTRY=${_REGISTRY}"
  args: ["pull-build-image"]
  waitFor:
    - build-make-docker

#
# pull the sdk base image, if it exists
#

- name: "make-docker"
  id: pull-build-sdk-base-image
  dir: "build"
  env:
    - "REGISTRY=${_REGISTRY}"
  args: ["pull-build-sdk-base-image"]
  waitFor:
    - build-make-docker

#
# Ensure that there is the sdk base image, so that both tests
# and build can use them
#

- name: "make-docker"
  id: ensure-build-sdk-image-base
  waitFor:
    - pull-build-sdk-base-image
  dir: "build"
  args: ["ensure-build-sdk-image-base"]

#
# Runs the linter -- but also builds the build image, if not able to download
#

- name: "make-docker"
  id: lint
  waitFor:
    - pull-build-image
  dir: "build"
  args: ["lint"] # pull the build image if it exists

#
# Push the build image, can run while we do other things.
#

- name: "make-docker"
  waitFor:
    - lint
  dir: "build"
  env:
    - "REGISTRY=${_REGISTRY}"
  args: ["push-build-image"] # push the build image (which won't do anything if it's already there)

#
# Push the sdk base build image, which can also run while we do other things
#

- name: "make-docker"
  waitFor:
    - ensure-build-sdk-image-base
  dir: "build"
  env:
    - "REGISTRY=${_REGISTRY}"
  args: ["push-build-sdk-base-image"]

#
# Build all the images and sdks, and push them up to the repository
#

- name: "make-docker"
  id: build-images
  waitFor:
    - lint
  dir: "build"
  env:
    - "REGISTRY=${_REGISTRY}"
  args: [ "-j", "4", "build-images"]
- name: "make-docker"
  id: push-images
  waitFor:
    - build-images
  dir: "build"
  env:
    - "REGISTRY=${_REGISTRY}"
  args: [ "-j", "4", "push"]

#
# Build all the SDKs
#

- name: "make-docker"
  id: build-sdks
  waitFor:
    - lint
    - cpp-sdk-build-restore-cache
    - ensure-build-sdk-image-base
  dir: "build"
  args: [ "-j", "4", "--output-sync=target", "build-sdks"]

#
# Cache the cpp sdk build directory, to speed up subsequent builds (considerably)
#

- name: 'us-docker.pkg.dev/$PROJECT_ID/ci/save_cache'
  args:
    - '--bucket=gs://$_CACHE_BUCKET'
    - '--key=$_CPP_SDK_BUILD_CACHE_KEY-$( checksum sdks/cpp/cmake/prerequisites.cmake )'
    - '--path=sdks/cpp/.build'
  id: cpp-sdk-build-save-cache
  waitFor:
    - build-sdks

#
# Run the all the automated tests (except e2e) in parallel
#

- name: "make-docker"
  id: tests
  waitFor:
    - lint
    - ensure-build-sdk-image-base
    - htmltest-restore-cache
    - build-sdks
  dir: "build"
  args: [ "-j", "5", "--output-sync=target", "test" ]

#
# Cache the htmltest url checks. Faster builds, and lower network flakiness.
#
- name: 'us-docker.pkg.dev/$PROJECT_ID/ci/save_cache'
  args:
    - '--bucket=gs://$_CACHE_BUCKET'
    - '--key=$_HTMLTEST_CACHE_KEY'
    - '--path=site/tmp'
  id: htmltest-save-cache
  waitFor:
    - tests

#
# Site preview
#

# don't promote, as it can cause failures when two deploys try and promote at the same time.

- name: "make-docker" # build a preview of the website
  id: site-static
  waitFor:
    - tests
  dir: "build"
  args: ["site-static-preview", "site-gen-app-yaml", "SERVICE=preview"]
- name: "gcr.io/cloud-builders/gcloud" # deploy the preview of the website
  id: "deploy-site-static"
  waitFor:
    - site-static
  dir: "site"
  args: ["app", "deploy", ".app.yaml", "--no-promote", "--version=$SHORT_SHA"]
  env:
    - GOPATH=/workspace/go
    - GO111MODULE=on

# wait for us to be the oldest ongoing build before we run e2es

- name: 'gcr.io/cloud-builders/gcloud'
  id: e2e-wait-to-become-leader
  waitFor:
    - push-images
  script: |
    #!/usr/bin/env bash

    TS='date --utc +%FT%TZ' # e.g. 2023-01-26T13:30:37Z
    echo "$(${TS}): Waiting to become oldest running build"
    while true; do
      # Filter to running builds within the same TRIGGER_NAME. We use the trigger name to
      # filter rather than buildTriggerId because there is no substitution available for
      # buildTriggerId.
      TRIGGER_FILTER="status=WORKING AND substitutions[TRIGGER_NAME]='${TRIGGER_NAME}'"
      OLDEST=$(gcloud builds list --filter "${TRIGGER_FILTER}" --format="value(id,startTime)" --sort-by=startTime --limit=1)
      echo "$(${TS}): Oldest is (id startTime): ${OLDEST}"

      if echo ${OLDEST} | grep -q "${BUILD_ID}"; then
        echo "$(${TS}): That's us, we're done!"
        break
      fi

      sleep 60
    done
  timeout: 10800s # 3h - if you change this, change the global timeout as well
  env:
  - 'CLOUDSDK_CORE_PROJECT=$PROJECT_ID'
  - 'BUILD_ID=$BUILD_ID'
  - 'TRIGGER_NAME=$TRIGGER_NAME'

# cancel all the orphan e2e test cloud builds, fail to cancel any of the build will fail this whole build

- name: 'gcr.io/cloud-builders/gcloud'
  id: cancel-orphan-e2e-tests
  waitFor:
    - e2e-wait-to-become-leader
  script: |
    #!/usr/bin/env bash

    until gcloud builds list --ongoing --filter "tags:'e2e-test'" --format="value(id)" | xargs --no-run-if-empty gcloud builds cancel
    do
      echo "== encountered error; assuming retryable error and trying again =="
      sleep 5
    done


# kick off the child e2e test cloud builds in parallel, fail this build if any of the child build fails

- name: 'gcr.io/cloud-builders/gcloud'
  id: submit-e2e-test-cloud-build
  entrypoint: bash
  args: 
   - '-c'
   - |
      set -e
      set -o pipefail
      pids=()
      cloudProducts=("generic" "gke-autopilot")
      declare -A versionsAndRegions=( [1.24]=us-west1 [1.25]=us-central1 [1.26]=asia-east1 )

      for cloudProduct in ${cloudProducts[@]}
      do
        for version in "${!versionsAndRegions[@]}"
        do
          region=${versionsAndRegions[$version]}
          if [ $cloudProduct = generic ]
          then
<<<<<<< HEAD
            featureWithGate="CustomFasSyncInterval=false&SDKGracefulTermination=false&PlayerAllocationFilter=true&PlayerTracking=true&ResetMetricsOnDelete=false&PodHostname=false&SplitControllerAndExtensions=true&FleetAllocationOverflow=true&Example=true"
            featureWithoutGate=""
            testClusterLocation="${region}-c"
            testCluster="gke-standard-e2e-test-cluster-${version//./-}"
          else
            featureWithGate="CustomFasSyncInterval=false&SDKGracefulTermination=false&PlayerAllocationFilter=true&PlayerTracking=true&ResetMetricsOnDelete=false&PodHostname=false&SplitControllerAndExtensions=true&FleetAllocationOverflow=true&Example=true"
            featureWithoutGate="SplitControllerAndExtensions=true"
            testClusterLocation="${region}"
=======
            featureWithGate="CustomFasSyncInterval=false&SDKGracefulTermination=false&StateAllocationFilter=false&PlayerAllocationFilter=true&PlayerTracking=true&ResetMetricsOnDelete=false&PodHostname=false&SplitControllerAndExtensions=false&FleetAllocationOverflow=true&Example=true"
            testCluster="standard-e2e-test-cluster-${version//./-}"
          else
            featureWithGate="CustomFasSyncInterval=false&SDKGracefulTermination=false&StateAllocationFilter=false&PlayerAllocationFilter=true&PlayerTracking=true&ResetMetricsOnDelete=false&PodHostname=false&SplitControllerAndExtensions=true&FleetAllocationOverflow=true&Example=true"
>>>>>>> 466bcdee
            testCluster="gke-autopilot-e2e-test-cluster-${version//./-}"
          fi
          featureWithoutGate=""
          testClusterLocation="${region}"
          { stdbuf -oL -eL gcloud builds submit . --suppress-logs --config=./ci/e2e-test-cloudbuild.yaml \
            --substitutions _FEATURE_WITH_GATE=$featureWithGate,_FEATURE_WITHOUT_GATE=$featureWithoutGate,_CLOUD_PRODUCT=$cloudProduct,_TEST_CLUSTER_NAME=$testCluster,_TEST_CLUSTER_LOCATION=$testClusterLocation,_REGISTRY=${_REGISTRY},_PARENT_COMMIT_SHA=${COMMIT_SHA},_PARENT_BUILD_ID=${BUILD_ID} \
            |& stdbuf -i0 -oL -eL grep -v " tarball " \
            |& stdbuf -i0 -oL -eL sed "s/^/${cloudProduct}-${version}: /"; } &
          pids+=($!)
        done
      done

      # If any of the subprocess exit with nonzero code, exit the main process and kill all subprocesses
      for pid in "${pids[@]}"; do
        if wait -n; then
          :
        else
          status=$?
          echo "One of the e2e test child cloud build exited with nonzero status $status. Aborting."
          for pid in "${pids[@]}"; do
            # Send a termination signal to all the children, and ignore errors
            # due to children that no longer exist.
            kill "$pid" 2> /dev/null || :
            echo "killed $pid"
          done
          exit "$status"
        fi
      done
      
      echo "all done"
  waitFor:
    - cancel-orphan-e2e-tests

#
# SDK conformance tests
#

- name: "make-docker"
  id: sdk-conformance
  dir: "build"
  env:
    - "REGISTRY=${_REGISTRY}"
  args: [ "-j", "5", "--output-sync=target", "run-sdk-conformance-tests"]
  waitFor:
    - build-images
    - tests

#
# Cache the CPP conformance build directory, to speed up subsequent builds (considerably)
#

- name: 'us-docker.pkg.dev/$PROJECT_ID/ci/save_cache'
  args:
    - '--bucket=gs://$_CACHE_BUCKET'
    - '--key=$_CPP_SDK_CONFORMANCE_CACHE_KEY-$( checksum sdks/cpp/cmake/prerequisites.cmake )'
    - '--path=test/sdk/cpp/sdk'
  id: cpp-sdk-conformance-save-cache
  waitFor:
    - sdk-conformance

#
# Cache the Rust SDK build directory, to speed up subsequent builds (considerably)
#

- name: 'us-docker.pkg.dev/$PROJECT_ID/ci/save_cache'
  args:
    - '--bucket=gs://$_CACHE_BUCKET'
    - '--key=$_RUST_SDK_BUILD_CACHE_KEY-$( checksum test/sdk/rust/Cargo.toml )'
    - '--path=test/sdk/rust/.cargo'
    - '--path=test/sdk/rust/.cargo-targets'
    - '--no-clobber'
  id: rust-build-save-cache
  waitFor:
    - sdk-conformance

#
# Zip up artifacts and push to storage
#

- name: 'gcr.io/cloud-builders/gsutil'
  waitFor:
    - build-sdks
    - tests
  dir: "sdks/cpp/.archives"
  args: [ '-m', 'cp', '*.tar.gz', 'gs://agones-artifacts/cpp-sdk']
- name: 'gcr.io/cloud-builders/gsutil'
  waitFor:
    - build-images
    - tests
  dir: "cmd/sdk-server/bin"
  args: [ '-m', 'cp', '*.zip', 'gs://agones-artifacts/sdk-server']

substitutions:
  _CACHE_BUCKET: agones-build-cache
  _HTMLTEST_CACHE_KEY: htmltest-0.10.1
  _CPP_SDK_BUILD_CACHE_KEY: cpp-sdk-build
  _CPP_SDK_CONFORMANCE_CACHE_KEY: cpp-sdk-conformance
  _RUST_SDK_BUILD_CACHE_KEY: rust-sdk-build
  _REGISTRY: us-docker.pkg.dev/${PROJECT_ID}/ci
tags:
  - "ci"
  - "commit-${COMMIT_SHA}"
timeout: 18000s # 5h: 3h (e2e-wait-to-become-leader) + 1.5h (e2e timeout) + 0.5h (everything else)
queueTtl: 259200s # 72h
images:
  - '${_REGISTRY}/agones-controller'
  - '${_REGISTRY}/agones-sdk'
  - '${_REGISTRY}/agones-ping'
  - '${_REGISTRY}/agones-allocator'
logsBucket: "gs://agones-build-logs"
options:
  machineType: 'E2_HIGHCPU_32'
  dynamic_substitutions: true<|MERGE_RESOLUTION|>--- conflicted
+++ resolved
@@ -314,21 +314,10 @@
           region=${versionsAndRegions[$version]}
           if [ $cloudProduct = generic ]
           then
-<<<<<<< HEAD
-            featureWithGate="CustomFasSyncInterval=false&SDKGracefulTermination=false&PlayerAllocationFilter=true&PlayerTracking=true&ResetMetricsOnDelete=false&PodHostname=false&SplitControllerAndExtensions=true&FleetAllocationOverflow=true&Example=true"
-            featureWithoutGate=""
-            testClusterLocation="${region}-c"
-            testCluster="gke-standard-e2e-test-cluster-${version//./-}"
+            featureWithGate="CustomFasSyncInterval=false&SDKGracefulTermination=false&PlayerAllocationFilter=true&PlayerTracking=true&ResetMetricsOnDelete=false&PodHostname=false&SplitControllerAndExtensions=false&FleetAllocationOverflow=true&Example=true"
+            testCluster="standard-e2e-test-cluster-${version//./-}"
           else
             featureWithGate="CustomFasSyncInterval=false&SDKGracefulTermination=false&PlayerAllocationFilter=true&PlayerTracking=true&ResetMetricsOnDelete=false&PodHostname=false&SplitControllerAndExtensions=true&FleetAllocationOverflow=true&Example=true"
-            featureWithoutGate="SplitControllerAndExtensions=true"
-            testClusterLocation="${region}"
-=======
-            featureWithGate="CustomFasSyncInterval=false&SDKGracefulTermination=false&StateAllocationFilter=false&PlayerAllocationFilter=true&PlayerTracking=true&ResetMetricsOnDelete=false&PodHostname=false&SplitControllerAndExtensions=false&FleetAllocationOverflow=true&Example=true"
-            testCluster="standard-e2e-test-cluster-${version//./-}"
-          else
-            featureWithGate="CustomFasSyncInterval=false&SDKGracefulTermination=false&StateAllocationFilter=false&PlayerAllocationFilter=true&PlayerTracking=true&ResetMetricsOnDelete=false&PodHostname=false&SplitControllerAndExtensions=true&FleetAllocationOverflow=true&Example=true"
->>>>>>> 466bcdee
             testCluster="gke-autopilot-e2e-test-cluster-${version//./-}"
           fi
           featureWithoutGate=""
