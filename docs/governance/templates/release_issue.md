# Release {version}

<!--
This is the release issue template. Make a copy of the markdown in this page
and copy it into a release issue. Fill in relevant values, found inside {}

*** VERSION SHOULD BE IN THE FORMAT OF 1.x.x NOT v1.x.x ***
!-->

## Prerequisites

- [ ] Have at least `Editor` level access to `agones-images` project.
- [ ] Have permission to publish new versions of the App Engine application.
- [ ] Have write access to Agones GitHub repository.
- [ ] Run `git remote -v` and see:
  - [ ] An `origin` remote that points to a personal fork of Agones, such as `git@github.com:yourname/agones.git`.
  - [ ] An `upstream` remote that points to `git@github.com:googleforgames/agones.git`.
- [ ] Have a `gcloud config configurations` configuration called `agones-images` that points to the same project.
- [ ] Edit access to the [Agones Release Calendar](https://calendar.google.com/calendar/u/0?cid=Z29vZ2xlLmNvbV84MjhuOGYxOGhmYnRyczR2dTRoMXNrczIxOEBncm91cC5jYWxlbmRhci5nb29nbGUuY29t)

## Steps

- [ ] Run `make shell` and run `gcloud config configurations activate agones-images`.
- [ ] Review merged PRs in the current milestone to ensure that they have appropriate tags.
- [ ] Ensure the next stable releases in the Google Calendar have the correct version number.
- [ ] `git checkout main && git pull --rebase upstream main`
- [ ] Run `make pre-build-release` to ensure all example images exist on agones-images/examples repository and to deploy the {version}-1 service on GCP/App Engine/Services.
- [ ] Run `make sdk-update-version release_stage=before version={version}` file. This command will update the version number in the sdks/install files to {version}.
- [ ] Create a _draft_ release with the [release template][release-template].
  - run `make release-example-image-markdown` to populate example images and append the output in `Images available with this release` section
  - [ ] Draft a new release with [release draft][release-draft]. Update the `Tag version` and `Release title` with the release version and click on `Generate release notes` to generate the release notes with `Full Changelog` info for {version}. Make sure to add the description. Include the `Images available with this release` section from the previous step that will be present after the `Full Changelog` and save the draft.
  - [ ] copy the {version} release details from the `Full Changelog` and paste it on top of the CHANGELOG.md file
- [ ] Site updated
  - [ ] Create a new file named {version}.md in `/site/content/en/blog/releases`. Copy the draft release content in this file (this will be what you send via email)[refer the previous release file].
  - run `make site-server` frequently to make sure everything looks fine for the release in your localhost
  - [ ] In `site/content/en/docs/Installation/_index.md #agones-and-kubernetes-supported-versions`, for the current version, replace `{{% k8s-version %}}` with hardcoded Kubernetes versions supported by the current version. And add a row for the Agones release version with `{{% k8s-version %}}` as its supported Kubernetes versions.
<<<<<<< HEAD
  - [ ] Run `make del-data-proofer-ignore {version}-1.md` to remove `data-proofer-ignore` attribute from previous release blog. Review all occurrences of the link_test and data-proofer-ignore attributes globally. Exclude html and release files.
  - [ ] Review and remove all instances of the `feature` shortcode.
    - Ignore html and release files.
    - remove the `feature expiryVersion` block with content. remove only the block of `feature publishVersion` and do not remove the content.
    - In helm.md file, merge the rows that are present in the `New Configurations Features` table into the above `Configuration` table. The `New Configurations Features` table gets left in place (but empty) and the publishVersion bumped to the next upcoming release.
=======
  - [ ] Review all `link_test` and `data-proofer-ignore` attributes and remove for link testing [delete `data-proofer-ignore` from the release file of previous version]
  - [ ] Run `make feature-shortcode-update version={version}` to remove all instances of the `feature expiryVersion` shortcode, including the associated content, while preserving the rest of the content within the .md files located in site/content/en/docs. Additionally, ensure that only the block of `feature publishVersion` is removed without affecting the content.
>>>>>>> a0903b48
  - [ ] Add a link to previous version's documentation to nav dropdown in `site/layouts/partials/navbar.html`
  - [ ] config.toml updates:
    - [ ] Update `release_branch` to the new release branch for {version}.
    - [ ] Update `release_version` with the new release version {version}.
    - [ ] Copy `dev_supported_k8s` to `supported_k8s`.
    - [ ] Copy `dev_k8s_api_version` to `k8s_api_version`.
    - [ ] Copy `dev_gke_example_cluster_version` to `gke_example_cluster_version`.
    - [ ] Copy `dev_aks_example_cluster_version` to `aks_example_cluster_version`.
    - [ ] Copy `dev_eks_example_cluster_version` to `eks_example_cluster_version`.
    - [ ] Copy `dev_minikube_example_cluster_version` to `minikube_example_cluster_version`.
    - [ ] Update documentation with updated example images tags.
- [ ] Create PR with these changes, and merge them with an approval.
- [ ] Run `git remote update && git checkout main && git reset --hard upstream/main` to ensure your code is in line
      with upstream (unless this is a hotfix, then do the same, but for the release branch)
- [ ] Publish SDK packages
  - [ ] Run `make sdk-shell-node` to get interactive shell to publish node package. Requires Google internal process
        to publish.
  - [ ] Run `make sdk-publish-csharp` to deploy to NuGet. Requires login credentials.
        Will need [NuGet API Key](https://www.nuget.org/account/apikeys) from Agones account.
- [ ] Run `make post-build-release` to build the artifacts in GCS(These files will be attached in the release notes) and to push the latest images in the release repository.
- [ ] Run `make shell` and run `gcloud config configurations activate <your development project>` to switch Agones
      development tooling off of the `agones-images` project.
- [ ] Do a `helm repo add agones https://agones.dev/chart/stable` / `helm repo update` and verify that the new
      version is available via the command `helm search repo agones --versions --devel`.
- [ ] Do a `helm install --namespace=agones-system agones agones/agones` or `helm install --create-namespace --namespace=agones-system agones agones/agones` if the namespace was deleted and a smoke test to confirm everything is working.
- [ ] Attach all assets found in the cloud storage with {version} to the draft GitHub Release.
- [ ] Copy any review changes from the release blog post into the draft GitHub release.
- [ ] Publish the draft GitHub Release.
- [ ] Run `make release-branch` to create a release branch.
- [ ] Email the [mailing list][list] with the release details (copy-paste the release blog post).
- [ ] Paste the announcement blog post to the #users Slack group.
- [ ] Post to the [agonesdev](https://twitter.com/agonesdev) Twitter account.
- [ ] Run `git checkout main`.
- [ ] Then increment the `base_version` in [`build/Makefile`][build-makefile]
- [ ] Run `make sdk-update-version release_stage=after version={version}` file. This command will update the version number in the sdks/install files to {version}+1-dev.
- [ ] Create PR with these changes, and merge them with approval
- [ ] Close this issue. _Congratulations!_ - the release is now complete! :tada: :clap: :smile: :+1:

[list]: https://groups.google.com/forum/#!forum/agones-discuss
[release-template]: https://github.com/googleforgames/agones/blob/main/docs/governance/templates/release.md
[release-draft]: https://github.com/googleforgames/agones/releases
[build-makefile]: https://github.com/googleforgames/agones/blob/main/build/Makefile<|MERGE_RESOLUTION|>--- conflicted
+++ resolved
@@ -34,16 +34,8 @@
   - [ ] Create a new file named {version}.md in `/site/content/en/blog/releases`. Copy the draft release content in this file (this will be what you send via email)[refer the previous release file].
   - run `make site-server` frequently to make sure everything looks fine for the release in your localhost
   - [ ] In `site/content/en/docs/Installation/_index.md #agones-and-kubernetes-supported-versions`, for the current version, replace `{{% k8s-version %}}` with hardcoded Kubernetes versions supported by the current version. And add a row for the Agones release version with `{{% k8s-version %}}` as its supported Kubernetes versions.
-<<<<<<< HEAD
   - [ ] Run `make del-data-proofer-ignore {version}-1.md` to remove `data-proofer-ignore` attribute from previous release blog. Review all occurrences of the link_test and data-proofer-ignore attributes globally. Exclude html and release files.
-  - [ ] Review and remove all instances of the `feature` shortcode.
-    - Ignore html and release files.
-    - remove the `feature expiryVersion` block with content. remove only the block of `feature publishVersion` and do not remove the content.
-    - In helm.md file, merge the rows that are present in the `New Configurations Features` table into the above `Configuration` table. The `New Configurations Features` table gets left in place (but empty) and the publishVersion bumped to the next upcoming release.
-=======
-  - [ ] Review all `link_test` and `data-proofer-ignore` attributes and remove for link testing [delete `data-proofer-ignore` from the release file of previous version]
   - [ ] Run `make feature-shortcode-update version={version}` to remove all instances of the `feature expiryVersion` shortcode, including the associated content, while preserving the rest of the content within the .md files located in site/content/en/docs. Additionally, ensure that only the block of `feature publishVersion` is removed without affecting the content.
->>>>>>> a0903b48
   - [ ] Add a link to previous version's documentation to nav dropdown in `site/layouts/partials/navbar.html`
   - [ ] config.toml updates:
     - [ ] Update `release_branch` to the new release branch for {version}.
