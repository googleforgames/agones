--- conflicted
+++ resolved
@@ -65,6 +65,78 @@
 	assert.Equal(t, agonesv1.GameServerStateReady, readyGs.Status.State)
 }
 
+func TestCppSimpleGameServerReady(t *testing.T) {
+	t.Parallel()
+	gs := &agonesv1.GameServer{
+		ObjectMeta: metav1.ObjectMeta{
+			GenerateName: "cpp-simple-",
+		},
+		Spec: agonesv1.GameServerSpec{
+			Ports: []agonesv1.GameServerPort{{
+				Name:          "default",
+				PortPolicy:    agonesv1.Dynamic,
+				ContainerPort: 7654,
+				Protocol:      corev1.ProtocolUDP,
+			}},
+			Template: corev1.PodTemplateSpec{
+				Spec: corev1.PodSpec{
+					Containers: []corev1.Container{
+						{
+							Name:  "cpp-simple",
+							Image: "us-docker.pkg.dev/agones-images/examples/cpp-simple-server:0.15",
+						},
+					},
+				},
+			},
+		},
+	}
+
+	// Use the e2e framework's function to create the GameServer and wait until it's ready
+	readyGs, err := framework.CreateGameServerAndWaitUntilReady(t, framework.Namespace, gs)
+	require.NoError(t, err)
+
+	// Assert that the GameServer is in the expected state
+	assert.Equal(t, agonesv1.GameServerStateReady, readyGs.Status.State)
+}
+
+func TestNodeJSGameServerReady(t *testing.T) {
+	t.Parallel()
+	gs := &agonesv1.GameServer{
+		ObjectMeta: metav1.ObjectMeta{
+			GenerateName: "nodejs-simple-",
+		},
+		Spec: agonesv1.GameServerSpec{
+			Ports: []agonesv1.GameServerPort{{
+				Name:          "default",
+				PortPolicy:    agonesv1.Dynamic,
+				ContainerPort: 7654,
+				Protocol:      corev1.ProtocolUDP,
+			}},
+			Health: agonesv1.Health{
+				InitialDelaySeconds: 300,
+				PeriodSeconds:       25,
+			},
+			Template: corev1.PodTemplateSpec{
+				Spec: corev1.PodSpec{
+					Containers: []corev1.Container{
+						{
+							Name:  "nodejs-simple",
+							Image: "us-docker.pkg.dev/agones-images/examples/nodejs-simple-server:0.9",
+						},
+					},
+				},
+			},
+		},
+	}
+
+	// Use the e2e framework's function to create the GameServer and wait until it's ready
+	readyGs, err := framework.CreateGameServerAndWaitUntilReady(t, framework.Namespace, gs)
+	require.NoError(t, err)
+
+	// Assert that the GameServer is in the expected state
+	assert.Equal(t, agonesv1.GameServerStateReady, readyGs.Status.State)
+}
+
 func TestRustGameServerReady(t *testing.T) {
 	t.Parallel()
 	gs := &agonesv1.GameServer{
@@ -97,58 +169,4 @@
 
 	// Assert that the GameServer is in the expected state
 	assert.Equal(t, agonesv1.GameServerStateReady, readyGs.Status.State)
-}
-
-<<<<<<< HEAD
-func TestNodeJSGameServerReady(t *testing.T) {
-	t.Parallel()
-	gs := &agonesv1.GameServer{
-		ObjectMeta: metav1.ObjectMeta{
-			GenerateName: "nodejs-simple-",
-=======
-func TestCppSimpleGameServerReady(t *testing.T) {
-	t.Parallel()
-	gs := &agonesv1.GameServer{
-		ObjectMeta: metav1.ObjectMeta{
-			GenerateName: "cpp-simple-",
->>>>>>> 9e4400b2
-		},
-		Spec: agonesv1.GameServerSpec{
-			Ports: []agonesv1.GameServerPort{{
-				Name:          "default",
-				PortPolicy:    agonesv1.Dynamic,
-				ContainerPort: 7654,
-				Protocol:      corev1.ProtocolUDP,
-			}},
-<<<<<<< HEAD
-			Health: agonesv1.Health{
-				InitialDelaySeconds: 300,
-				PeriodSeconds:       25,
-			},
-=======
->>>>>>> 9e4400b2
-			Template: corev1.PodTemplateSpec{
-				Spec: corev1.PodSpec{
-					Containers: []corev1.Container{
-						{
-<<<<<<< HEAD
-							Name:  "nodejs-simple",
-							Image: "us-docker.pkg.dev/agones-images/examples/nodejs-simple-server:0.9",
-=======
-							Name:  "cpp-simple",
-							Image: "us-docker.pkg.dev/agones-images/examples/cpp-simple-server:0.15",
->>>>>>> 9e4400b2
-						},
-					},
-				},
-			},
-		},
-	}
-
-	// Use the e2e framework's function to create the GameServer and wait until it's ready
-	readyGs, err := framework.CreateGameServerAndWaitUntilReady(t, framework.Namespace, gs)
-	require.NoError(t, err)
-
-	// Assert that the GameServer is in the expected state
-	assert.Equal(t, agonesv1.GameServerStateReady, readyGs.Status.State)
 }