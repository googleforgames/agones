# Copyright 2019 Google LLC All Rights Reserved.
#
# Licensed under the Apache License, Version 2.0 (the "License");
# you may not use this file except in compliance with the License.
# You may obtain a copy of the License at
#
#     http://www.apache.org/licenses/LICENSE-2.0
#
# Unless required by applicable law or agreed to in writing, software
# distributed under the License is distributed on an "AS IS" BASIS,
# WITHOUT WARRANTIES OR CONDITIONS OF ANY KIND, either express or implied.
# See the License for the specific language governing permissions and
# limitations under the License.


#         ____  ____   ____   _____           _ _
#    __ _|  _ \|  _ \ / ___| |_   _|__   ___ | (_)_ __   __ _
#   / _` | |_) | |_) | |       | |/ _ \ / _ \| | | '_ \ / _` |
#  | (_| |  _ <|  __/| |___    | | (_) | (_) | | | | | | (_| |
#   \__, |_| \_\_|    \____|   |_|\___/ \___/|_|_|_| |_|\__, |
#   |___/                                               |___/

build_sdk_base_version = $(call sha,$(build_path)/build-sdk-images/tool/base/Dockerfile)
build_sdk_base_tag = agones-build-sdk-base:$(build_sdk_base_version)

# Calculate sha hash of sha hashes of all files in a specified SDK_FOLDER
build_sdk_version = $(call sha_dir,$(build_path)/build-sdk-images/$(SDK_FOLDER)/*)
build_sdk_base_remote_tag = $(REGISTRY)/$(build_sdk_base_tag)
build_sdk_prefix = agones-build-sdk-
grpc_release_tag = v1.53.0
sdk_build_folder = build-sdk-images/
examples_folder = ../examples/
SDK_FOLDER ?= go
COMMAND ?= gen
SDK_IMAGE_TAG=$(build_sdk_prefix)$(SDK_FOLDER):$(build_sdk_version)
DEFAULT_CONFORMANCE_TESTS = ready,allocate,setlabel,setannotation,gameserver,health,shutdown,watch,reserve
ALPHA_CONFORMANCE_TESTS = getplayercapacity,setplayercapacity,playerconnect,playerdisconnect,getplayercount,isplayerconnected,getconnectedplayers

.PHONY: test-sdks test-sdk build-sdks build-sdk gen-all-sdk-grpc gen-sdk-grpc run-all-sdk-command run-sdk-command build-example

# Tests all the sdks
test-sdks: COMMAND := test
test-sdks: run-all-sdk-command

# Tests a single sdk, use SDK_FOLDER variable to specify the sdk folder.
test-sdk: COMMAND := test
test-sdk: run-sdk-command

# Builds all the sdks
build-sdks: COMMAND := build
build-sdks: run-all-sdk-command

# Builds a single sdk, use SDK_FOLDER variable to specify the sdk folder.
build-sdk: COMMAND := build
build-sdk: run-sdk-command

# Generates grpc server and client for all supported languages.
gen-all-sdk-grpc: COMMAND := gen
gen-all-sdk-grpc: run-all-sdk-command

# Generates grpc server and client for a single sdk, use SDK_FOLDER variable to specify the sdk folder.
gen-sdk-grpc: COMMAND := gen
gen-sdk-grpc: run-sdk-command

# Runs a command on all supported languages, use COMMAND variable to select which command.
run-all-sdk-command: run-sdk-command-go run-sdk-command-rust run-sdk-command-cpp run-sdk-command-node run-sdk-command-restapi run-sdk-command-csharp

run-sdk-command-node:
	$(MAKE) run-sdk-command COMMAND=$(COMMAND) SDK_FOLDER=node

run-sdk-command-cpp:
	$(MAKE) run-sdk-command COMMAND=$(COMMAND) SDK_FOLDER=cpp

run-sdk-command-rust:
	$(MAKE) run-sdk-command COMMAND=$(COMMAND) SDK_FOLDER=rust

run-sdk-command-go:
	$(MAKE) run-sdk-command COMMAND=$(COMMAND) SDK_FOLDER=go

run-sdk-command-restapi:
	$(MAKE) run-sdk-command COMMAND=$(COMMAND) SDK_FOLDER=restapi

run-sdk-command-csharp:
	$(MAKE) run-sdk-command COMMAND=$(COMMAND) SDK_FOLDER=csharp

# Runs a command for a specific SDK if it exists.
run-sdk-command:
	@cd $(sdk_build_folder); \
	if [ "$(SDK_FOLDER)" != "tool" ] && [ -f $(SDK_FOLDER)/$(COMMAND).sh ] ; then \
		cd - ; \
		$(MAKE) ensure-build-sdk-image SDK_FOLDER=$(SDK_FOLDER) ; \
		docker run --rm $(common_mounts) -e "VERSION=$(VERSION)" \
			$(DOCKER_RUN_ARGS) $(SDK_IMAGE_TAG) $(COMMAND) ; \
	else \
		echo "Command $(COMMAND) not found - nothing to execute" ; \
	fi

# Builds the base GRPC docker image.
build-build-sdk-image-base: DOCKER_BUILD_ARGS= --build-arg GRPC_RELEASE_TAG=$(grpc_release_tag)
build-build-sdk-image-base:
	docker build --tag=$(build_sdk_base_tag) $(build_path)build-sdk-images/tool/base $(DOCKER_BUILD_ARGS)

# Builds the docker image used by commands for a specific sdk
build-build-sdk-image: DOCKER_BUILD_ARGS= --build-arg BASE_IMAGE=$(build_sdk_base_tag)
build-build-sdk-image: ensure-build-sdk-image-base
		docker build --tag=$(SDK_IMAGE_TAG) $(build_path)build-sdk-images/$(SDK_FOLDER) $(DOCKER_BUILD_ARGS)

# attempt to pull the image, if it exists and rename it to the local tag
# exit's clean if it doesn't exist, so can be used on CI
pull-build-sdk-base-image:
	$(MAKE) pull-remote-build-image REMOTE_TAG=$(build_sdk_base_remote_tag) LOCAL_TAG=$(build_sdk_base_tag)

# push the local build image up to your repository
push-build-sdk-base-image:
	$(MAKE) push-remote-build-image REMOTE_TAG=$(build_sdk_base_remote_tag) LOCAL_TAG=$(build_sdk_base_tag)

# create the sdk base build image if it doesn't exist
ensure-build-sdk-image-base:
	$(MAKE) ensure-image IMAGE_TAG=$(build_sdk_base_tag) BUILD_TARGET=build-build-sdk-image-base

# create the build image sdk if it doesn't exist
ensure-build-sdk-image:
	$(MAKE) ensure-image IMAGE_TAG=$(SDK_IMAGE_TAG) BUILD_TARGET=build-build-sdk-image SDK_FOLDER=$(SDK_FOLDER)

# Run SDK conformance Sidecar server in docker in order to run
# SDK client test against it. Useful for test development
run-sdk-conformance-local: TIMEOUT ?= 40
run-sdk-conformance-local: TESTS ?= ready,allocate,setlabel,setannotation,gameserver,health,shutdown,watch,reserve
run-sdk-conformance-local: FEATURE_GATES ?=
run-sdk-conformance-local: ensure-agones-sdk-image
	docker run -e "ADDRESS=" -p 9357:9357 -p 9358:9358 \
	 -e "TEST=$(TESTS)" -e "TIMEOUT=$(TIMEOUT)" -e "FEATURE_GATES=$(FEATURE_GATES)" $(sidecar_linux_amd64_tag)

# Run SDK conformance test, previously built, for a specific SDK_FOLDER
# Sleeps the start of the sidecar to test that the SDK blocks on connection correctly
run-sdk-conformance-no-build: TIMEOUT ?= 40
run-sdk-conformance-no-build: RANDOM := $(shell bash -c 'echo $$RANDOM')
run-sdk-conformance-no-build: DELAY ?= $(shell bash -c "echo $$[ ($(RANDOM) % 5 ) + 1 ]")
run-sdk-conformance-no-build: TESTS ?= $(DEFAULT_CONFORMANCE_TESTS)
run-sdk-conformance-no-build: GRPC_PORT ?= 9357
run-sdk-conformance-no-build: HTTP_PORT ?= 9358
run-sdk-conformance-no-build: FEATURE_GATES ?=
run-sdk-conformance-no-build: ensure-agones-sdk-image
run-sdk-conformance-no-build: ensure-build-sdk-image
	DOCKER_RUN_ARGS="--net host -e AGONES_SDK_GRPC_PORT=$(GRPC_PORT) -e AGONES_SDK_HTTP_PORT=$(HTTP_PORT) -e FEATURE_GATES=$(FEATURE_GATES) $(DOCKER_RUN_ARGS)" COMMAND=sdktest $(MAKE) run-sdk-command & \
	docker run -p $(GRPC_PORT):$(GRPC_PORT) -p $(HTTP_PORT):$(HTTP_PORT) -e "FEATURE_GATES=$(FEATURE_GATES)" -e "ADDRESS=" -e "TEST=$(TESTS)" -e "SDK_NAME=$(SDK_FOLDER)" -e "TIMEOUT=$(TIMEOUT)" -e "DELAY=$(DELAY)" \
	--net=host $(sidecar_linux_amd64_tag) --grpc-port $(GRPC_PORT) --http-port $(HTTP_PORT)

# Run SDK conformance test for a specific SDK_FOLDER
run-sdk-conformance-test: TRIES=5
run-sdk-conformance-test: ensure-agones-sdk-image
run-sdk-conformance-test: ensure-build-sdk-image
	@echo "\n\n^^^ Building: $(SDK_FOLDER)\n\n"
	$(MAKE) run-sdk-command COMMAND=build-sdk-test
	@for try in `seq 1 $(TRIES)`; do \
	  echo "\n\n>>> Starting: ($$try/$(TRIES)) $(SDK_FOLDER)\n\n" && \
	  $(MAKE) run-sdk-conformance-no-build && echo "\n\n+++ Success: ($$try/$(TRIES)) $(SDK_FOLDER)\n\n" && break || \
	    echo "\n\n*** Failure: ($$try/$(TRIES)) $(SDK_FOLDER)\n\n" && false; \
	done

run-sdk-conformance-test-cpp:
	$(MAKE) run-sdk-conformance-test SDK_FOLDER=cpp GRPC_PORT=9003 HTTP_PORT=9103

run-sdk-conformance-test-node:
	$(MAKE) run-sdk-conformance-test SDK_FOLDER=node GRPC_PORT=9002 HTTP_PORT=9102

run-sdk-conformance-test-go:
	# run without feature flags
	$(MAKE) run-sdk-conformance-test SDK_FOLDER=go GRPC_PORT=9001 HTTP_PORT=9101
	# run with feature flags enabled
	$(MAKE) run-sdk-conformance-test SDK_FOLDER=go GRPC_PORT=9001 HTTP_PORT=9101 FEATURE_GATES=PlayerTracking=true TESTS=$(DEFAULT_CONFORMANCE_TESTS),$(ALPHA_CONFORMANCE_TESTS)

run-sdk-conformance-test-rust:
	# run without feature flags
	$(MAKE) run-sdk-conformance-test SDK_FOLDER=rust GRPC_PORT=9004 HTTP_PORT=9104
	# run without feature flags and with RUN_ASYNC=true
	DOCKER_RUN_ARGS="$(DOCKER_RUN_ARGS) -e RUN_ASYNC=true" $(MAKE) run-sdk-conformance-test SDK_FOLDER=rust GRPC_PORT=9004 HTTP_PORT=9104
	# run with feature flags enabled
	$(MAKE) run-sdk-conformance-test SDK_FOLDER=rust GRPC_PORT=9004 HTTP_PORT=9104 FEATURE_GATES=PlayerTracking=true TESTS=$(DEFAULT_CONFORMANCE_TESTS),$(ALPHA_CONFORMANCE_TESTS)
	# run with feature flags enabled and with RUN_ASYNC=true
	DOCKER_RUN_ARGS="$(DOCKER_RUN_ARGS) -e RUN_ASYNC=true" $(MAKE) run-sdk-conformance-test SDK_FOLDER=rust GRPC_PORT=9004 HTTP_PORT=9104 FEATURE_GATES=PlayerTracking=true TESTS=$(DEFAULT_CONFORMANCE_TESTS),$(ALPHA_CONFORMANCE_TESTS)

run-sdk-conformance-test-rest:
	# (note: the restapi folder doesn't use GRPC_PORT but run-sdk-conformance-no-build defaults it, so we supply a unique value here)
	# run without feature flags
	$(MAKE) run-sdk-conformance-test SDK_FOLDER=restapi GRPC_PORT=9050 HTTP_PORT=9150
	# run with feature flags enabled
	$(MAKE) run-sdk-conformance-test SDK_FOLDER=restapi GRPC_PORT=9050 HTTP_PORT=9150 FEATURE_GATES=PlayerTracking=true TESTS=$(DEFAULT_CONFORMANCE_TESTS),$(ALPHA_CONFORMANCE_TESTS)

	$(MAKE) run-sdk-command COMMAND=clean SDK_FOLDER=restapi

# Run a conformance test for all SDKs supported
run-sdk-conformance-tests: run-sdk-conformance-test-node run-sdk-conformance-test-go run-sdk-conformance-test-rust run-sdk-conformance-test-rest run-sdk-conformance-test-cpp

# Clean package directories and binary files left
# after building conformance tests for all SDKs supported
clean-sdk-conformance-tests:
	$(MAKE) run-all-sdk-command COMMAND=clean

# Start a shell in the SDK image. This is primarily used for publishing packages.
# Using a shell is the easiest, because of Google internal processes and interactive commands required.
sdk-shell:
	$(MAKE) ensure-build-sdk-image SDK_FOLDER=$(SDK_FOLDER)
	docker run --rm -it $(common_mounts) -v ~/.ssh:/tmp/.ssh:ro $(DOCKER_RUN_ARGS) \
 	--entrypoint=/root/shell.sh $(SDK_IMAGE_TAG)

# SDK shell for node
sdk-shell-node:
	$(MAKE) sdk-shell SDK_FOLDER=node

# SDK shell for csharp
sdk-shell-csharp:
	$(MAKE) sdk-shell SDK_FOLDER=csharp

# Publish csharp SDK to NuGet
sdk-publish-csharp: RELEASE_VERSION ?= $(base_version)
sdk-publish-csharp:
	$(MAKE) run-sdk-command-csharp COMMAND=publish VERSION=$(RELEASE_VERSION) DOCKER_RUN_ARGS="$(DOCKER_RUN_ARGS) -it"

<<<<<<< HEAD
# SDK shell for rust 
sdk-shell-rust: 
	$(MAKE) sdk-shell SDK_FOLDER=rust 

# Publish the Rust SDK to crates.io
sdk-publish-rust:
	$(MAKE) run-sdk-command-rust VERSION=$(RELEASE_VERSION) DOCKER_RUN_ARGS="$(DOCKER_RUN_ARGS) -it" COMMAND=publish
=======
# difference in sdks before and after gen-all-sdk-grpc target
test-gen-all-sdk-grpc:
	make gen-all-sdk-grpc
	@echo; \
	echo "=== Diffing workspace after 'make gen-all-sdk-grpc'"; \
	diff_output=$$(git diff --name-status HEAD -- ../sdks); \
	diff_output_test_sdk=$$(git diff --name-status HEAD -- ../test/sdk); \
	if [ -z "$$diff_output" ] && [ -z "$$diff_output_test_sdk" ]; then \
		echo "+++ Success: No differences found."; \
	else \
		echo "*** Failure: Differences found:"; \
		echo "$$diff_output"; \
		echo "$$diff_output_test_sdk"; \
		exit 1; \
	fi
>>>>>>> 1d56975b
<|MERGE_RESOLUTION|>--- conflicted
+++ resolved
@@ -217,7 +217,6 @@
 sdk-publish-csharp:
 	$(MAKE) run-sdk-command-csharp COMMAND=publish VERSION=$(RELEASE_VERSION) DOCKER_RUN_ARGS="$(DOCKER_RUN_ARGS) -it"
 
-<<<<<<< HEAD
 # SDK shell for rust 
 sdk-shell-rust: 
 	$(MAKE) sdk-shell SDK_FOLDER=rust 
@@ -225,7 +224,7 @@
 # Publish the Rust SDK to crates.io
 sdk-publish-rust:
 	$(MAKE) run-sdk-command-rust VERSION=$(RELEASE_VERSION) DOCKER_RUN_ARGS="$(DOCKER_RUN_ARGS) -it" COMMAND=publish
-=======
+
 # difference in sdks before and after gen-all-sdk-grpc target
 test-gen-all-sdk-grpc:
 	make gen-all-sdk-grpc
@@ -240,5 +239,4 @@
 		echo "$$diff_output"; \
 		echo "$$diff_output_test_sdk"; \
 		exit 1; \
-	fi
->>>>>>> 1d56975b
+	fi