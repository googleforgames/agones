# Copyright 2018 Google LLC All Rights Reserved.
#
# Licensed under the Apache License, Version 2.0 (the "License");
# you may not use this file except in compliance with the License.
# You may obtain a copy of the License at
#
#     http://www.apache.org/licenses/LICENSE-2.0
#
# Unless required by applicable law or agreed to in writing, software
# distributed under the License is distributed on an "AS IS" BASIS,
# WITHOUT WARRANTIES OR CONDITIONS OF ANY KIND, either express or implied.
# See the License for the specific language governing permissions and
# limitations under the License.


#  __        __   _         _ _
#  \ \      / /__| |__  ___(_) |_ ___
#   \ \ /\ / / _ \ '_ \/ __| | __/ _ \
#    \ V  V /  __/ |_) \__ \ | |_  __/
#     \_/\_/ \___|_.__/|___/_|\__\___|
#

#
# Website targets
#

# generate the latest website
site-server: ARGS ?=-F
site-server: ENV ?= RELEASE_VERSION="$(base_version)" RELEASE_BRANCH=main
site-server: ensure-build-image
	docker run --rm $(common_mounts) --workdir=$(mount_path)/site $(DOCKER_RUN_ARGS) -p 1313:1313 $(build_tag) bash -c \
	"$(ENV) hugo server --watch --baseURL=http://localhost:1313/ --bind=0.0.0.0 $(ARGS)"

site-static: ensure-build-image
	-docker run --rm $(common_mounts) --workdir=$(mount_path)/site $(DOCKER_RUN_ARGS) $(build_tag) rm -r ./public
	-mkdir $(agones_path)/site/public
	# for some reason, this only work locally
	# postcss-cli@8.3.1 broke things, so pinning the version
	docker run --rm $(common_mounts) --workdir=$(mount_path)/site $(DOCKER_RUN_ARGS) $(build_tag) \
		bash -c "npm list postcss-cli || npm install postcss-cli@8.3.0"
	# autoprefixer 10.0.0 broke things, so pinning the version
	docker run --rm $(common_mounts) --workdir=$(mount_path)/site $(DOCKER_RUN_ARGS) $(build_tag) \
		bash -c "npm list autoprefixer || npm install autoprefixer@9.8.6"
	docker run --rm $(common_mounts) --workdir=$(mount_path)/site $(DOCKER_RUN_ARGS) $(build_tag) bash -c \
        "git config --global --add safe.directory /go/src/agones.dev/agones &&  $(ENV) hugo --config=config.toml $(ARGS)"

site-gen-app-yaml: SERVICE ?= default
site-gen-app-yaml:
	docker run --rm $(common_mounts) --workdir=$(mount_path)/site $(DOCKER_RUN_ARGS) $(build_tag) bash -c \
			"SERVICE=$(SERVICE) envsubst < app.yaml > .app.yaml"

site-deploy: site-gen-app-yaml site-static
	docker run --network=cloudbuild -t --rm $(common_mounts) --workdir=$(mount_path) $(DOCKER_RUN_ARGS) \
	-e GO111MODULE=on -e SHORT_SHA=$(shell git rev-parse --short=7 HEAD) $(build_tag) bash -c \
	'printenv && cd  ./site && \
    gcloud app deploy .app.yaml --no-promote --quiet --version=$$SHORT_SHA'

site-static-preview:
	$(MAKE) site-static ARGS="-F" ENV="RELEASE_VERSION=$(base_version) RELEASE_BRANCH=main"

site-deploy-preview: site-static-preview
	$(MAKE) site-deploy SERVICE=preview

hugo-test: site-static-preview
	for i in 1 2 3 4 5 6 7 8 9 10 11 12 13 14 15 16 17 18 19 20; \
		do echo "Html Test: Attempt $$i" && \
		  docker run --rm -t -e "TERM=xterm-256color" $(common_mounts) $(DOCKER_RUN_ARGS) $(build_tag) bash -c \
			"mkdir -p /tmp/website && cp -r $(mount_path)/site/public /tmp/website/site && htmltest -c $(mount_path)/site/htmltest.yaml /tmp/website" && \
	break || sleep 60 && false; done

site-test:
	# generate actual html and run test against - provides a more accurate tests
	$(MAKE) test-gen-api-docs
	$(MAKE) hugo-test

# generate site images, if they don't exist
site-images: $(site_path)/static/diagrams/gameserver-states.dot.png
site-images: $(site_path)/static/diagrams/eviction-decision.dot.png
site-images: $(site_path)/static/diagrams/gameserver-lifecycle.puml.png
site-images: $(site_path)/static/diagrams/gameserver-reserved.puml.png
site-images: $(site_path)/static/diagrams/canary-testing.puml.png
site-images: $(site_path)/static/diagrams/allocation-player-capacity.puml.png
site-images: $(site_path)/static/diagrams/reusing-gameservers.puml.png
site-images: $(site_path)/static/diagrams/high-density.puml.png

# generate pngs from dot files
%.dot.png: %.dot
	docker run -i --rm $(common_mounts) $(DOCKER_RUN_ARGS) $(build_tag) bash -c \
	  'dot -Tpng /dev/stdin' < $< > $@.tmp && mv $@.tmp $@

# general pngs from puml files
%.puml.png: %.puml
	docker run -i --rm $(common_mounts) $(DOCKER_RUN_ARGS) $(build_tag) bash -c \
		'plantuml -pipe' < $< > $@

# Path to a file and docker command
REL_PATH := content/en/docs/Reference/agones_crd_api_reference.html
GEN_API_DOCS := docker run -e FILE="$(mount_path)/site/$(REL_PATH)" -e VERSION=${base_version} --rm -i $(common_mounts) $(build_tag) bash -c "/go/src/agones.dev/agones/site/gen-api-docs.sh"

# generate Agones CRD reference docs
gen-api-docs: ensure-build-image
	$(GEN_API_DOCS)

# test generated Agones CRD reference docs
test-gen-api-docs: expected_docs := $(site_path)/$(REL_PATH)
test-gen-api-docs: ensure-build-image
	cp $(expected_docs) /tmp/generated.html
	sort /tmp/generated.html > /tmp/generated.html.sorted
	$(GEN_API_DOCS)
	sort $(expected_docs) > /tmp/result.sorted
	diff -bB /tmp/result.sorted /tmp/generated.html.sorted

<<<<<<< HEAD
# Replicate data between dev and prod in site/config.toml
site-config-update-version: ensure-build-image
	docker run --rm $(common_mounts) --workdir=$(mount_path) $(DOCKER_RUN_ARGS) $(build_tag) \
		go run build/scripts/site-config-version-update/main.go
=======
# Remove feature expiry/publish version shortcodes update in site/content/en/docs
feature-shortcode-update: ensure-build-image
	docker run --rm $(common_mounts) --workdir=$(mount_path) $(DOCKER_RUN_ARGS) $(build_tag) \
		go run build/scripts/feature-shortcode-update/main.go -version=$(version)
>>>>>>> a0903b48

# update SDKS/Install version
sdk-update-version: ensure-build-image
	docker run --rm $(common_mounts) --workdir=$(mount_path) $(DOCKER_RUN_ARGS) $(build_tag) \
		go run build/scripts/sdk-update-version/main.go -release-stage=$(release_stage) -version=$(version)<|MERGE_RESOLUTION|>--- conflicted
+++ resolved
@@ -110,17 +110,15 @@
 	sort $(expected_docs) > /tmp/result.sorted
 	diff -bB /tmp/result.sorted /tmp/generated.html.sorted
 
-<<<<<<< HEAD
-# Replicate data between dev and prod in site/config.toml
+# update release version and replicate data between dev and prod in site/config.toml
 site-config-update-version: ensure-build-image
 	docker run --rm $(common_mounts) --workdir=$(mount_path) $(DOCKER_RUN_ARGS) $(build_tag) \
 		go run build/scripts/site-config-version-update/main.go
-=======
+
 # Remove feature expiry/publish version shortcodes update in site/content/en/docs
 feature-shortcode-update: ensure-build-image
 	docker run --rm $(common_mounts) --workdir=$(mount_path) $(DOCKER_RUN_ARGS) $(build_tag) \
 		go run build/scripts/feature-shortcode-update/main.go -version=$(version)
->>>>>>> a0903b48
 
 # update SDKS/Install version
 sdk-update-version: ensure-build-image
