---
# Copyright 2018 Google LLC All Rights Reserved.
#
# Licensed under the Apache License, Version 2.0 (the "License");
# you may not use this file except in compliance with the License.
# You may obtain a copy of the License at
#
#     http://www.apache.org/licenses/LICENSE-2.0
#
# Unless required by applicable law or agreed to in writing, software
# distributed under the License is distributed on an "AS IS" BASIS,
# WITHOUT WARRANTIES OR CONDITIONS OF ANY KIND, either express or implied.
# See the License for the specific language governing permissions and
# limitations under the License.

# configs map used by grafana
apiVersion: v1
kind: ConfigMap
metadata:
  name: agones-gameservers
  namespace: metrics
  labels:
    grafana_dashboard: '1'
data:
  dashboard-agones-gameservers.json: |-
    {
      "annotations": {
        "list": [
          {
            "$$hashKey": "object:261",
            "builtIn": 1,
            "datasource": {
              "type": "datasource",
              "uid": "grafana"
            },
            "enable": true,
            "hide": true,
            "iconColor": "rgba(0, 211, 255, 1)",
            "name": "Annotations & Alerts",
            "type": "dashboard"
          }
        ]
      },
      "description": "",
      "editable": true,
      "fiscalYearStartMonth": 0,
      "graphTooltip": 0,
      "links": [],
      "panels": [
        {
<<<<<<< HEAD
          "gridPos": {
            "h": 6,
            "w": 5,
            "x": 0,
            "y": 0
          },
          "dataSource": null,
          "targets": [
            {
              "expr": "sum(agones_fleet_rollout_percent{name=~\"$fleet\", namespace=~\"$namespace\", type=\"current_replicas\"}) / sum(agones_fleet_rollout_percent{name=~\"$fleet\", namespace=~\"$namespace\", type=\"desired_replicas\"}) * 100",
              "format": "time_series",
              "interval": "",
              "intervalFactor": 1,
              "legendFormat": "{{type}}",
              "refId": "A"
            }
          ],
          "options": {
            "reduceOptions": {
              "calcs": ["lastNotNull"],
              "fields": "",
              "values": true
            },
            "orientation": "horizontal",
            "textMode": "value",
            "colorMode": "value",
            "valueMappings": []
          },
          "fieldConfig": {
            "defaults": {
             "color": {
                "mode": "thresholds"
              },
              "custom": {},
               "thresholds": {
                "mode": "percentage",
                "steps": [
                  {
                    "color": "dark-red",
                    "value": null
                  },
                  {
                    "color": "dark-orange",
                    "value": 20
                  },
                  {
                    "color": "dark-green",
                    "value": 50
                  }
                ]
              },
              "unit": "percent",
              "links": []
            },
            "overrides": []
          },
          "legend": {
            "show": false
          },
          "timeShift": null,
          "nullPointMode": "null",
          "options": {
            "showThresholdLabels": false,
            "showThresholdMarkers": true
          },
          "tooltip": {
            "shared": false,
            "value_type": "individual"
          },
          "type": "stat",
          "title": "Fleet RollOut Percentage"
        },
        {
          "aliasColors": {},
          "breakPoint": "50%",
          "cacheTimeout": null,
          "combine": {
            "label": "Others",
            "threshold": 0
=======
          "datasource": {
            "type": "prometheus",
            "uid": "PBFA97CFB590B2093"
>>>>>>> 10a8bcad
          },
          "fieldConfig": {
            "defaults": {
              "color": {
                "mode": "palette-classic"
              },
              "custom": {
                "hideFrom": {
                  "legend": false,
                  "tooltip": false,
                  "viz": false
                }
              },
              "decimals": 0,
              "mappings": [],
              "unit": "short"
            },
            "overrides": []
          },
          "gridPos": {
            "h": 6,
            "w": 5,
            "x": 5,
            "y": 0
          },
          "id": 4,
          "options": {
            "legend": {
              "calcs": [],
              "displayMode": "table",
              "placement": "bottom",
              "showLegend": true,
              "values": [
                "value"
              ]
            },
            "pieType": "pie",
            "reduceOptions": {
              "calcs": [
                "lastNotNull"
              ],
              "fields": "",
              "values": false
            },
            "tooltip": {
              "maxHeight": 600,
              "mode": "single",
              "sort": "none"
            }
          },
          "targets": [
            {
              "datasource": {
                "type": "prometheus",
                "uid": "PBFA97CFB590B2093"
              },
              "expr": "sum(agones_gameservers_count{fleet_name=~\"$fleet\", namespace=~\"$namespace\"}) by (type)",
              "format": "time_series",
              "hide": false,
              "instant": true,
              "interval": "",
              "intervalFactor": 1,
              "legendFormat": "{{type}}",
              "refId": "A"
            }
          ],
          "title": "GameServers count per type",
          "type": "piechart"
        },
        {
          "datasource": {
            "type": "prometheus",
            "uid": "PBFA97CFB590B2093"
          },
          "fieldConfig": {
            "defaults": {
              "color": {
                "mode": "palette-classic"
              },
              "custom": {
                "axisBorderShow": false,
                "axisCenteredZero": false,
                "axisColorMode": "text",
                "axisLabel": "",
                "axisPlacement": "auto",
                "barAlignment": 0,
                "drawStyle": "line",
                "fillOpacity": 10,
                "gradientMode": "none",
                "hideFrom": {
                  "legend": false,
                  "tooltip": false,
                  "viz": false
                },
                "insertNulls": false,
                "lineInterpolation": "linear",
                "lineWidth": 1,
                "pointSize": 5,
                "scaleDistribution": {
                  "type": "linear"
                },
                "showPoints": "never",
                "spanNulls": false,
                "stacking": {
                  "group": "A",
                  "mode": "none"
                },
                "thresholdsStyle": {
                  "mode": "off"
                }
              },
              "links": [],
              "mappings": [],
              "thresholds": {
                "mode": "absolute",
                "steps": [
                  {
                    "color": "green",
                    "value": null
                  },
                  {
                    "color": "red",
                    "value": 80
                  }
                ]
              },
              "unit": "short"
            },
            "overrides": [
              {
                "matcher": {
                  "id": "byValue",
                  "options": {
                    "op": "gte",
                    "reducer": "allIsZero",
                    "value": 0
                  }
                },
                "properties": [
                  {
                    "id": "custom.hideFrom",
                    "value": {
                      "legend": true,
                      "tooltip": true,
                      "viz": false
                    }
                  }
                ]
              },
              {
                "matcher": {
                  "id": "byValue",
                  "options": {
                    "op": "gte",
                    "reducer": "allIsNull",
                    "value": 0
                  }
                },
                "properties": [
                  {
                    "id": "custom.hideFrom",
                    "value": {
                      "legend": true,
                      "tooltip": true,
                      "viz": false
                    }
                  }
                ]
              }
            ]
          },
          "gridPos": {
            "h": 6,
            "w": 14,
            "x": 10,
            "y": 0
          },
          "id": 2,
          "options": {
            "legend": {
              "calcs": [
                "mean",
                "lastNotNull"
              ],
              "displayMode": "table",
              "placement": "right",
              "showLegend": true
            },
            "tooltip": {
              "maxHeight": 600,
              "mode": "multi",
              "sort": "none"
            }
          },
          "targets": [
            {
              "datasource": {
                "type": "prometheus",
                "uid": "PBFA97CFB590B2093"
              },
              "expr": "sum(rate(agones_gameservers_total{fleet_name=~\"$fleet\", namespace=~\"$namespace\"}[$interval])) by (type)",
              "format": "time_series",
              "interval": "",
              "intervalFactor": 1,
              "legendFormat": "{{type}}",
              "refId": "A"
            }
          ],
          "title": "GameServers rate per type",
          "type": "timeseries"
        },
        {
          "datasource": {
            "type": "prometheus",
            "uid": "PBFA97CFB590B2093"
          },
          "fieldConfig": {
            "defaults": {
              "color": {
                "mode": "palette-classic"
              },
              "custom": {
                "axisBorderShow": false,
                "axisCenteredZero": false,
                "axisColorMode": "text",
                "axisLabel": "",
                "axisPlacement": "auto",
                "barAlignment": 0,
                "drawStyle": "line",
                "fillOpacity": 100,
                "gradientMode": "none",
                "hideFrom": {
                  "legend": false,
                  "tooltip": false,
                  "viz": false
                },
                "insertNulls": false,
                "lineInterpolation": "linear",
                "lineWidth": 1,
                "pointSize": 5,
                "scaleDistribution": {
                  "type": "linear"
                },
                "showPoints": "never",
                "spanNulls": false,
                "stacking": {
                  "group": "A",
                  "mode": "normal"
                },
                "thresholdsStyle": {
                  "mode": "off"
                }
              },
              "links": [],
              "mappings": [],
              "thresholds": {
                "mode": "absolute",
                "steps": [
                  {
                    "color": "green",
                    "value": null
                  },
                  {
                    "color": "red",
                    "value": 80
                  }
                ]
              },
              "unit": "short"
            },
            "overrides": [
              {
                "matcher": {
                  "id": "byValue",
                  "options": {
                    "op": "gte",
                    "reducer": "allIsZero",
                    "value": 0
                  }
                },
                "properties": [
                  {
                    "id": "custom.hideFrom",
                    "value": {
                      "legend": true,
                      "tooltip": true,
                      "viz": false
                    }
                  }
                ]
              },
              {
                "matcher": {
                  "id": "byValue",
                  "options": {
                    "op": "gte",
                    "reducer": "allIsNull",
                    "value": 0
                  }
                },
                "properties": [
                  {
                    "id": "custom.hideFrom",
                    "value": {
                      "legend": true,
                      "tooltip": true,
                      "viz": false
                    }
                  }
                ]
              }
            ]
          },
          "gridPos": {
            "h": 7,
            "w": 12,
            "x": 0,
            "y": 6
          },
          "id": 7,
          "options": {
            "legend": {
              "calcs": [
                "mean",
                "lastNotNull"
              ],
              "displayMode": "table",
              "placement": "right",
              "showLegend": true
            },
            "tooltip": {
              "maxHeight": 600,
              "mode": "multi",
              "sort": "none"
            }
          },
          "targets": [
            {
              "datasource": {
                "type": "prometheus",
                "uid": "PBFA97CFB590B2093"
              },
              "expr": "sum(agones_gameservers_count{fleet_name=~\"$fleet\", namespace=~\"$namespace\"}) by (type)",
              "format": "time_series",
              "interval": "",
              "intervalFactor": 1,
              "legendFormat": "{{type}}",
              "refId": "A"
            }
          ],
<<<<<<< HEAD
          "thresholds": [],
          "timeFrom": null,
          "timeRegions": [],
          "timeShift": null,
          "title": "GameServer count overview",
          "tooltip": {
            "shared": true,
            "sort": 0,
            "value_type": "individual"
          },
          "type": "graph",
          "xaxis": {
            "buckets": null,
            "mode": "time",
            "name": null,
            "show": true,
            "values": []
          },
          "yaxes": [
            {
              "format": "short",
              "label": null,
              "logBase": 1,
              "max": null,
              "min": null,
              "show": true
            },
            {
              "format": "short",
              "label": null,
              "logBase": 1,
              "max": null,
              "min": null,
              "show": true
            }
          ],
          "yaxis": {
            "align": false,
            "alignLevel": null
          }
=======
          "title": "GameServers count per type",
          "type": "timeseries"
>>>>>>> 10a8bcad
        },
        {
          "datasource": {
            "type": "prometheus",
            "uid": "PBFA97CFB590B2093"
          },
          "fieldConfig": {
            "defaults": {
              "color": {
                "mode": "palette-classic"
              },
              "custom": {
                "axisBorderShow": false,
                "axisCenteredZero": false,
                "axisColorMode": "text",
                "axisLabel": "",
                "axisPlacement": "auto",
                "barAlignment": 0,
                "drawStyle": "line",
                "fillOpacity": 10,
                "gradientMode": "none",
                "hideFrom": {
                  "legend": false,
                  "tooltip": false,
                  "viz": false
                },
                "insertNulls": false,
                "lineInterpolation": "linear",
                "lineWidth": 1,
                "pointSize": 5,
                "scaleDistribution": {
                  "type": "linear"
                },
                "showPoints": "never",
                "spanNulls": false,
                "stacking": {
                  "group": "A",
                  "mode": "none"
                },
                "thresholdsStyle": {
                  "mode": "off"
                }
              },
              "links": [],
              "mappings": [],
              "thresholds": {
                "mode": "absolute",
                "steps": [
                  {
                    "color": "green",
                    "value": null
                  },
                  {
                    "color": "red",
                    "value": 80
                  }
                ]
              },
              "unit": "short"
            },
            "overrides": [
              {
                "matcher": {
                  "id": "byName",
                  "options": "allocated"
                },
                "properties": [
                  {
                    "id": "color",
                    "value": {
                      "fixedColor": "#511749",
                      "mode": "fixed"
                    }
                  }
                ]
              },
              {
                "matcher": {
                  "id": "byName",
                  "options": "desired"
                },
                "properties": [
                  {
                    "id": "color",
                    "value": {
                      "fixedColor": "#ef843c",
                      "mode": "fixed"
                    }
                  }
                ]
              },
              {
                "matcher": {
                  "id": "byName",
                  "options": "ready"
                },
                "properties": [
                  {
                    "id": "color",
                    "value": {
                      "fixedColor": "#3f6833",
                      "mode": "fixed"
                    }
                  }
                ]
              },
              {
                "matcher": {
                  "id": "byName",
                  "options": "total"
                },
                "properties": [
                  {
                    "id": "color",
                    "value": {
                      "fixedColor": "#0a50a1",
                      "mode": "fixed"
                    }
                  }
                ]
              }
            ]
          },
          "gridPos": {
            "h": 7,
            "w": 12,
            "x": 12,
            "y": 6
          },
          "id": 9,
          "options": {
            "legend": {
              "calcs": [
                "mean",
                "lastNotNull"
              ],
              "displayMode": "table",
              "placement": "right",
              "showLegend": true
            },
            "tooltip": {
              "maxHeight": 600,
              "mode": "multi",
              "sort": "none"
            }
          },
          "targets": [
            {
              "datasource": {
                "type": "prometheus",
                "uid": "PBFA97CFB590B2093"
              },
              "expr": "sum(agones_fleets_replicas_count{name=~\"$fleet\", namespace=~\"$namespace\"}) by (type)",
              "format": "time_series",
              "interval": "",
              "intervalFactor": 1,
              "legendFormat": "{{type}}",
              "refId": "A"
            }
          ],
          "title": "Fleet Replicas Count",
          "type": "timeseries"
        },
        {
          "datasource": {
            "type": "prometheus",
            "uid": "PBFA97CFB590B2093"
          },
          "fieldConfig": {
            "defaults": {
              "color": {
                "mode": "palette-classic"
              },
              "custom": {
                "axisBorderShow": false,
                "axisCenteredZero": false,
                "axisColorMode": "text",
                "axisLabel": "",
                "axisPlacement": "auto",
                "barAlignment": 0,
                "drawStyle": "line",
                "fillOpacity": 10,
                "gradientMode": "none",
                "hideFrom": {
                  "legend": false,
                  "tooltip": false,
                  "viz": false
                },
                "insertNulls": false,
                "lineInterpolation": "linear",
                "lineWidth": 1,
                "pointSize": 5,
                "scaleDistribution": {
                  "type": "linear"
                },
                "showPoints": "never",
                "spanNulls": false,
                "stacking": {
                  "group": "A",
                  "mode": "none"
                },
                "thresholdsStyle": {
                  "mode": "off"
                }
              },
              "links": [],
              "mappings": [],
              "thresholds": {
                "mode": "absolute",
                "steps": [
                  {
                    "color": "green",
                    "value": null
                  },
                  {
                    "color": "red",
                    "value": 80
                  }
                ]
              },
              "unit": "short"
            },
            "overrides": []
          },
          "gridPos": {
            "h": 7,
            "w": 11,
            "x": 0,
            "y": 13
          },
          "id": 12,
          "options": {
            "legend": {
              "calcs": [
                "lastNotNull"
              ],
              "displayMode": "table",
              "placement": "right",
              "showLegend": true
            },
            "tooltip": {
              "maxHeight": 600,
              "mode": "multi",
              "sort": "none"
            }
          },
          "targets": [
            {
              "datasource": {
                "type": "prometheus",
                "uid": "PBFA97CFB590B2093"
              },
              "expr": "histogram_quantile(1, sum(rate(agones_gameservers_node_count_bucket[1m])) by (le))",
              "format": "time_series",
              "intervalFactor": 1,
              "legendFormat": "max",
              "refId": "F"
            },
            {
              "datasource": {
                "type": "prometheus",
                "uid": "PBFA97CFB590B2093"
              },
              "expr": "histogram_quantile(0.99, sum(rate(agones_gameservers_node_count_bucket[1m])) by (le))",
              "format": "time_series",
              "intervalFactor": 1,
              "legendFormat": "99th",
              "refId": "A"
            },
            {
              "datasource": {
                "type": "prometheus",
                "uid": "PBFA97CFB590B2093"
              },
              "expr": "histogram_quantile(0.90, sum(rate(agones_gameservers_node_count_bucket[1m])) by (le))",
              "format": "time_series",
              "intervalFactor": 1,
              "legendFormat": "90th",
              "refId": "B"
            },
            {
              "datasource": {
                "type": "prometheus",
                "uid": "PBFA97CFB590B2093"
              },
              "expr": "histogram_quantile(0.50, sum(rate(agones_gameservers_node_count_bucket[1m])) by (le))",
              "format": "time_series",
              "intervalFactor": 1,
              "legendFormat": "50th",
              "refId": "C"
            },
            {
              "datasource": {
                "type": "prometheus",
                "uid": "PBFA97CFB590B2093"
              },
              "expr": "histogram_quantile(0, sum(rate(agones_gameservers_node_count_bucket[1m])) by (le))",
              "format": "time_series",
              "intervalFactor": 1,
              "legendFormat": "min",
              "refId": "E"
            },
            {
              "datasource": {
                "type": "prometheus",
                "uid": "PBFA97CFB590B2093"
              },
              "expr": "avg(delta(agones_gameservers_node_count_sum[1m]) / delta(agones_gameservers_node_count_count[1m]))",
              "format": "time_series",
              "interval": "",
              "intervalFactor": 1,
              "legendFormat": "avg",
              "refId": "D"
            }
          ],
          "title": "GameServers per node",
          "type": "timeseries"
        },
        {
          "datasource": {
            "type": "prometheus",
            "uid": "PBFA97CFB590B2093"
          },
          "fieldConfig": {
            "defaults": {
              "color": {
                "mode": "palette-classic"
              },
              "custom": {
                "axisBorderShow": false,
                "axisCenteredZero": false,
                "axisColorMode": "text",
                "axisLabel": "",
                "axisPlacement": "auto",
                "barAlignment": 0,
                "drawStyle": "line",
                "fillOpacity": 10,
                "gradientMode": "none",
                "hideFrom": {
                  "legend": false,
                  "tooltip": false,
                  "viz": false
                },
                "insertNulls": false,
                "lineInterpolation": "linear",
                "lineWidth": 1,
                "pointSize": 5,
                "scaleDistribution": {
                  "type": "linear"
                },
                "showPoints": "never",
                "spanNulls": false,
                "stacking": {
                  "group": "A",
                  "mode": "normal"
                },
                "thresholdsStyle": {
                  "mode": "off"
                }
              },
              "links": [],
              "mappings": [],
              "thresholds": {
                "mode": "absolute",
                "steps": [
                  {
                    "color": "green",
                    "value": null
                  },
                  {
                    "color": "red",
                    "value": 80
                  }
                ]
              },
              "unit": "short"
            },
            "overrides": []
          },
          "gridPos": {
            "h": 7,
            "w": 13,
            "x": 11,
            "y": 13
          },
          "id": 14,
          "options": {
            "legend": {
              "calcs": [
                "mean",
                "lastNotNull",
                "max"
              ],
              "displayMode": "table",
              "placement": "right",
              "showLegend": true
            },
            "tooltip": {
              "maxHeight": 600,
              "mode": "multi",
              "sort": "none"
            }
          },
          "targets": [
            {
              "datasource": {
                "type": "prometheus",
                "uid": "PBFA97CFB590B2093"
              },
              "expr": "agones_nodes_count{empty=\"true\"}",
              "format": "time_series",
              "intervalFactor": 1,
              "legendFormat": "unused",
              "refId": "A"
            },
            {
              "datasource": {
                "type": "prometheus",
                "uid": "PBFA97CFB590B2093"
              },
              "expr": "agones_nodes_count{empty=\"false\"}",
              "format": "time_series",
              "intervalFactor": 1,
              "legendFormat": "used",
              "refId": "B"
            }
          ],
          "title": "Node availability (stacked)",
          "type": "timeseries"
        },
        {
          "datasource": {
            "type": "prometheus",
            "uid": "PBFA97CFB590B2093"
          },
          "fieldConfig": {
            "defaults": {
              "color": {
                "mode": "palette-classic"
              },
              "custom": {
                "axisBorderShow": false,
                "axisCenteredZero": false,
                "axisColorMode": "text",
                "axisGridShow": true,
                "axisLabel": "",
                "axisPlacement": "auto",
                "barAlignment": 0,
                "drawStyle": "line",
                "fillOpacity": 10,
                "gradientMode": "none",
                "hideFrom": {
                  "legend": false,
                  "tooltip": false,
                  "viz": false
                },
                "insertNulls": false,
                "lineInterpolation": "linear",
                "lineWidth": 1,
                "pointSize": 1,
                "scaleDistribution": {
                  "type": "linear"
                },
                "showPoints": "auto",
                "spanNulls": false,
                "stacking": {
                  "group": "A",
                  "mode": "none"
                },
                "thresholdsStyle": {
                  "mode": "off"
                }
              },
              "mappings": [],
              "thresholds": {
                "mode": "absolute",
                "steps": [
                  {
                    "color": "green",
                    "value": null
                  },
                  {
                    "color": "red",
                    "value": 80
                  }
                ]
              },
              "unit": "s"
            },
            "overrides": []
          },
          "gridPos": {
            "h": 8,
            "w": 24,
            "x": 0,
            "y": 20
          },
          "id": 15,
          "options": {
            "legend": {
              "calcs": [
                "lastNotNull",
                "min",
                "max",
                "mean"
              ],
              "displayMode": "table",
              "placement": "right",
              "showLegend": true
            },
            "tooltip": {
              "maxHeight": 600,
              "mode": "single",
              "sort": "none"
            }
          },
          "targets": [
            {
              "datasource": {
                "type": "prometheus",
                "uid": "PBFA97CFB590B2093"
              },
              "editorMode": "code",
              "expr": "sum (rate(agones_gameserver_state_duration_sum[5m]) / rate(agones_gameserver_state_duration_count[5m])) by(__name__,type)",
              "instant": false,
              "legendFormat": "__auto",
              "range": true,
              "refId": "A"
            }
          ],
          "title": "Average GameServer State duration",
          "type": "timeseries"
        }
      ],
      "refresh": "5s",
      "schemaVersion": 39,
      "tags": [
        "agones",
        "state",
        "gameservers"
      ],
      "templating": {
        "list": [
          {
            "allValue": ".*",
            "current": {
              "selected": true,
              "text": [
                "All"
              ],
              "value": [
                "$__all"
              ]
            },
            "datasource": {
              "type": "prometheus",
              "uid": "PBFA97CFB590B2093"
            },
            "definition": "label_values(agones_gameservers_count, fleet_name)",
            "hide": 0,
            "includeAll": true,
            "multi": true,
            "name": "fleet",
            "options": [],
            "query": "label_values(agones_gameservers_count, fleet_name)",
            "refresh": 2,
            "regex": "",
            "skipUrlSync": false,
            "sort": 0,
            "tagValuesQuery": "",
            "tagsQuery": "",
            "type": "query",
            "useTags": false
          },
          {
            "auto": true,
            "auto_count": 30,
            "auto_min": "1m",
            "current": {
              "selected": false,
              "text": "auto",
              "value": "$__auto_interval_interval"
            },
            "hide": 0,
            "name": "interval",
            "options": [
              {
                "selected": true,
                "text": "auto",
                "value": "$__auto_interval_interval"
              },
              {
                "selected": false,
                "text": "1m",
                "value": "1m"
              },
              {
                "selected": false,
                "text": "10m",
                "value": "10m"
              },
              {
                "selected": false,
                "text": "30m",
                "value": "30m"
              },
              {
                "selected": false,
                "text": "1h",
                "value": "1h"
              },
              {
                "selected": false,
                "text": "6h",
                "value": "6h"
              },
              {
                "selected": false,
                "text": "12h",
                "value": "12h"
              },
              {
                "selected": false,
                "text": "1d",
                "value": "1d"
              },
              {
                "selected": false,
                "text": "7d",
                "value": "7d"
              },
              {
                "selected": false,
                "text": "14d",
                "value": "14d"
              },
              {
                "selected": false,
                "text": "30d",
                "value": "30d"
              }
            ],
            "query": "1m,10m,30m,1h,6h,12h,1d,7d,14d,30d",
            "refresh": 2,
            "skipUrlSync": false,
            "type": "interval"
          },
          {
            "current": {
              "selected": true,
              "text": [
                "All"
              ],
              "value": [
                "$__all"
              ]
            },
            "datasource": {
              "type": "prometheus",
              "uid": "PBFA97CFB590B2093"
            },
            "definition": "label_values(agones_gameservers_count, namespace)",
            "hide": 0,
            "includeAll": true,
            "multi": true,
            "name": "namespace",
            "options": [],
            "query": "label_values(agones_gameservers_count, namespace)",
            "refresh": 2,
            "regex": "",
            "skipUrlSync": false,
            "sort": 0,
            "tagValuesQuery": "",
            "tagsQuery": "",
            "type": "query",
            "useTags": false
          }
        ]
      },
      "time": {
        "from": "now-24h",
        "to": "now"
      },
      "timeRangeUpdatedDuringEditOrView": false,
      "timepicker": {
        "refresh_intervals": [
          "5s",
          "10s",
          "30s",
          "1m",
          "5m",
          "15m",
          "30m",
          "1h",
          "2h",
          "1d"
        ],
        "time_options": [
          "5m",
          "15m",
          "1h",
          "6h",
          "12h",
          "24h",
          "2d",
          "7d",
          "30d"
        ]
      },
      "timezone": "",
      "title": "Agones GameServers",
      "uid": "D78OotUmk",
      "version": 1,
      "weekStart": ""
    }<|MERGE_RESOLUTION|>--- conflicted
+++ resolved
@@ -48,14 +48,16 @@
       "links": [],
       "panels": [
         {
-<<<<<<< HEAD
           "gridPos": {
             "h": 6,
             "w": 5,
             "x": 0,
             "y": 0
           },
-          "dataSource": null,
+          "datasource": {
+            "type": "prometheus",
+            "uid": "PBFA97CFB590B2093"
+          },
           "targets": [
             {
               "expr": "sum(agones_fleet_rollout_percent{name=~\"$fleet\", namespace=~\"$namespace\", type=\"current_replicas\"}) / sum(agones_fleet_rollout_percent{name=~\"$fleet\", namespace=~\"$namespace\", type=\"desired_replicas\"}) * 100",
@@ -128,11 +130,6 @@
           "combine": {
             "label": "Others",
             "threshold": 0
-=======
-          "datasource": {
-            "type": "prometheus",
-            "uid": "PBFA97CFB590B2093"
->>>>>>> 10a8bcad
           },
           "fieldConfig": {
             "defaults": {
@@ -483,7 +480,6 @@
               "refId": "A"
             }
           ],
-<<<<<<< HEAD
           "thresholds": [],
           "timeFrom": null,
           "timeRegions": [],
@@ -524,10 +520,6 @@
             "align": false,
             "alignLevel": null
           }
-=======
-          "title": "GameServers count per type",
-          "type": "timeseries"
->>>>>>> 10a8bcad
         },
         {
           "datasource": {
