# Copyright 2019 Google LLC All Rights Reserved.
#
# Licensed under the Apache License, Version 2.0 (the "License");
# you may not use this file except in compliance with the License.
# You may obtain a copy of the License at
#
#     http://www.apache.org/licenses/LICENSE-2.0
#
# Unless required by applicable law or agreed to in writing, software
# distributed under the License is distributed on an "AS IS" BASIS,
# WITHOUT WARRANTIES OR CONDITIONS OF ANY KIND, either express or implied.
# See the License for the specific language governing permissions and
# limitations under the License.


terraform {
  required_version = ">= 1.0.0"
}

data "google_client_config" "default" {}

# A list of all parameters used in interpolation var.cluster
# Set values to default if not key was not set in original map
locals {
<<<<<<< HEAD
  project                            = lookup(var.cluster, "project", "agones")
  location                           = lookup(var.cluster, "location", "us-west1-c")
  zone                               = lookup(var.cluster, "zone", "")
  name                               = lookup(var.cluster, "name", "test-cluster")
  machineType                        = lookup(var.cluster, "machineType", "e2-standard-4")
  initialNodeCount                   = lookup(var.cluster, "initialNodeCount", "4")
  enableImageStreaming               = lookup(var.cluster, "enableImageStreaming", true)
  network                            = lookup(var.cluster, "network", "default")
  subnetwork                         = lookup(var.cluster, "subnetwork", "")
  releaseChannel                     = lookup(var.cluster, "releaseChannel", "UNSPECIFIED")
  kubernetesVersion                  = lookup(var.cluster, "kubernetesVersion", "1.25")
  windowsInitialNodeCount            = lookup(var.cluster, "windowsInitialNodeCount", "0")
  windowsMachineType                 = lookup(var.cluster, "windowsMachineType", "e2-standard-4")
  autoscale                          = lookup(var.cluster, "autoscale", false)
  workloadIdentity                   = lookup(var.cluster, "workloadIdentity", false)
  minNodeCount                       = lookup(var.cluster, "minNodeCount", "1")
  maxNodeCount                       = lookup(var.cluster, "maxNodeCount", "5")
  maintenanceExclusionStartTime      = lookup(var.cluster, "maintenanceExclusionStartTime", timestamp())
  maintenanceExclusionEndTime        = lookup(var.cluster, "maintenanceExclusionEndTime", timeadd(timestamp(), "4080h")) # 170 days
=======
  project                 = lookup(var.cluster, "project", "agones")
  location                = lookup(var.cluster, "location", "us-west1-c")
  zone                    = lookup(var.cluster, "zone", "")
  name                    = lookup(var.cluster, "name", "test-cluster")
  machineType             = lookup(var.cluster, "machineType", "e2-standard-4")
  initialNodeCount        = lookup(var.cluster, "initialNodeCount", "4")
  enableImageStreaming    = lookup(var.cluster, "enableImageStreaming", true)
  network                 = lookup(var.cluster, "network", "default")
  subnetwork              = lookup(var.cluster, "subnetwork", "")
  releaseChannel          = lookup(var.cluster, "releaseChannel", "UNSPECIFIED")
  kubernetesVersion       = lookup(var.cluster, "kubernetesVersion", "1.26")
  windowsInitialNodeCount = lookup(var.cluster, "windowsInitialNodeCount", "0")
  windowsMachineType      = lookup(var.cluster, "windowsMachineType", "e2-standard-4")
  autoscale               = lookup(var.cluster, "autoscale", false)
  workloadIdentity        = lookup(var.cluster, "workloadIdentity", false)
  minNodeCount            = lookup(var.cluster, "minNodeCount", "1")
  maxNodeCount            = lookup(var.cluster, "maxNodeCount", "5")
>>>>>>> 5f966733
}

data "google_container_engine_versions" "version" {
  project        = local.project
  provider       = google-beta
  location       = local.location
  version_prefix = format("%s.",local.kubernetesVersion)
}

# echo command used for debugging purpose
# Run `terraform taint null_resource.test-setting-variables` before second execution
resource "null_resource" "test-setting-variables" {
  provisioner "local-exec" {
    command = <<EOT
    ${format("echo Current variables set as following - name: %s, project: %s, machineType: %s, initialNodeCount: %s, network: %s, zone: %s, location: %s, windowsInitialNodeCount: %s, windowsMachineType: %s, releaseChannel: %s, kubernetesVersion: %s",
    local.name,
    local.project,
    local.machineType,
    local.initialNodeCount,
    local.network,
    local.zone,
    local.location,
    local.windowsInitialNodeCount,
    local.windowsMachineType,
    local.releaseChannel,
    local.kubernetesVersion,
)}
    EOT
}
}

resource "google_container_cluster" "primary" {
  name       = local.name
  location   = local.zone != "" ? local.zone : local.location
  project    = local.project
  network    = local.network
  subnetwork = local.subnetwork

  release_channel {
    channel = local.releaseChannel
  }

  min_master_version = local.kubernetesVersion

  maintenance_policy {
    # When exclusions and maintenance windows overlap, exclusions have precedence.
    daily_maintenance_window {
      start_time = "03:00"
    }
    maintenance_exclusion{
      exclusion_name = format("%s-%s", local.name, "exclusion")
      start_time = local.maintenanceExclusionStartTime
      end_time = local.maintenanceExclusionEndTime
      exclusion_options {
        scope = "NO_MINOR_UPGRADES"
      }
    }
  }

  node_pool {
    name       = "default"
    node_count = local.autoscale ? null : local.initialNodeCount
    version    = local.releaseChannel == "UNSPECIFIED" ? data.google_container_engine_versions.version.latest_node_version : data.google_container_engine_versions.version.release_channel_latest_version[local.releaseChannel]

    dynamic "autoscaling" {
      for_each = local.autoscale ? [1] : []
      content {
        min_node_count = local.minNodeCount
        max_node_count = local.maxNodeCount
      }
    }

    management {
      auto_upgrade = local.releaseChannel == "UNSPECIFIED" ? false : true
    }

    node_config {
      machine_type = local.machineType

      oauth_scopes = [
        "https://www.googleapis.com/auth/devstorage.read_only",
        "https://www.googleapis.com/auth/logging.write",
        "https://www.googleapis.com/auth/monitoring",
        "https://www.googleapis.com/auth/service.management.readonly",
        "https://www.googleapis.com/auth/servicecontrol",
        "https://www.googleapis.com/auth/trace.append",
      ]

      tags = ["game-server"]

      gcfs_config {
        enabled = local.enableImageStreaming
      }
    }
  }
  node_pool {
    name       = "agones-system"
    node_count = 1
    version    = local.releaseChannel == "UNSPECIFIED" ? data.google_container_engine_versions.version.latest_node_version : data.google_container_engine_versions.version.release_channel_latest_version[local.releaseChannel]

    management {
      auto_upgrade = local.releaseChannel == "UNSPECIFIED" ? false : true
    }

    node_config {
      machine_type = "e2-standard-4"

      oauth_scopes = [
        "https://www.googleapis.com/auth/devstorage.read_only",
        "https://www.googleapis.com/auth/logging.write",
        "https://www.googleapis.com/auth/monitoring",
        "https://www.googleapis.com/auth/service.management.readonly",
        "https://www.googleapis.com/auth/servicecontrol",
        "https://www.googleapis.com/auth/trace.append",
      ]

      labels = {
        "agones.dev/agones-system" = "true"
      }

      taint {
        key    = "agones.dev/agones-system"
        value  = "true"
        effect = "NO_EXECUTE"
      }

      gcfs_config {
        enabled = true
      }
    }
  }
  node_pool {
    name       = "agones-metrics"
    node_count = 1
    version    = local.releaseChannel == "UNSPECIFIED" ? data.google_container_engine_versions.version.latest_node_version : data.google_container_engine_versions.version.release_channel_latest_version[local.releaseChannel]

    management {
      auto_upgrade = local.releaseChannel == "UNSPECIFIED" ? false : true
    }

    node_config {
      machine_type = "e2-standard-4"

      oauth_scopes = [
        "https://www.googleapis.com/auth/devstorage.read_only",
        "https://www.googleapis.com/auth/logging.write",
        "https://www.googleapis.com/auth/monitoring",
        "https://www.googleapis.com/auth/service.management.readonly",
        "https://www.googleapis.com/auth/servicecontrol",
        "https://www.googleapis.com/auth/trace.append",
      ]

      labels = {
        "agones.dev/agones-metrics" = "true"
      }

      taint {
        key    = "agones.dev/agones-metrics"
        value  = "true"
        effect = "NO_EXECUTE"
      }

      gcfs_config {
        enabled = true
      }
    }
  }
  dynamic "ip_allocation_policy" {
    for_each = tonumber(local.windowsInitialNodeCount) > 0 ? [1] : []
    content {
      # Enable Alias IPs to allow Windows Server networking.
      cluster_ipv4_cidr_block  = "/14"
      services_ipv4_cidr_block = "/20"
    }
  }
  dynamic "node_pool" {
    for_each = tonumber(local.windowsInitialNodeCount) > 0 ? [1] : []
    content {
      name       = "windows"
      node_count = local.windowsInitialNodeCount
      version    = local.releaseChannel == "UNSPECIFIED" ? data.google_container_engine_versions.version.latest_node_version : data.google_container_engine_versions.version.release_channel_latest_version[local.releaseChannel]

      management {
        auto_upgrade = local.releaseChannel == "UNSPECIFIED" ? false : true
      }

      node_config {
        image_type   = "WINDOWS_LTSC_CONTAINERD"
        machine_type = local.windowsMachineType

        oauth_scopes = [
          "https://www.googleapis.com/auth/devstorage.read_only",
          "https://www.googleapis.com/auth/logging.write",
          "https://www.googleapis.com/auth/monitoring",
          "https://www.googleapis.com/auth/service.management.readonly",
          "https://www.googleapis.com/auth/servicecontrol",
          "https://www.googleapis.com/auth/trace.append",
        ]

        tags = ["game-server"]
      }
    }
  }
  dynamic "workload_identity_config" {
    for_each = local.workloadIdentity? [1] : []
    content {
      workload_pool = "${local.project}.svc.id.goog"
    }
  }
  timeouts {
    create = "30m"
    update = "40m"
  }
}

resource "google_compute_firewall" "default" {
  count   = var.udpFirewall ? 1 : 0
  name    = length(var.firewallName) == 0 ? "game-server-firewall-${local.name}" : var.firewallName
  project = local.project
  network = local.network

  allow {
    protocol = "udp"
    ports    = [var.ports]
  }

  target_tags   = ["game-server"]
  source_ranges = [var.sourceRanges]
}<|MERGE_RESOLUTION|>--- conflicted
+++ resolved
@@ -22,7 +22,6 @@
 # A list of all parameters used in interpolation var.cluster
 # Set values to default if not key was not set in original map
 locals {
-<<<<<<< HEAD
   project                            = lookup(var.cluster, "project", "agones")
   location                           = lookup(var.cluster, "location", "us-west1-c")
   zone                               = lookup(var.cluster, "zone", "")
@@ -33,7 +32,7 @@
   network                            = lookup(var.cluster, "network", "default")
   subnetwork                         = lookup(var.cluster, "subnetwork", "")
   releaseChannel                     = lookup(var.cluster, "releaseChannel", "UNSPECIFIED")
-  kubernetesVersion                  = lookup(var.cluster, "kubernetesVersion", "1.25")
+  kubernetesVersion                  = lookup(var.cluster, "kubernetesVersion", "1.26")
   windowsInitialNodeCount            = lookup(var.cluster, "windowsInitialNodeCount", "0")
   windowsMachineType                 = lookup(var.cluster, "windowsMachineType", "e2-standard-4")
   autoscale                          = lookup(var.cluster, "autoscale", false)
@@ -42,25 +41,6 @@
   maxNodeCount                       = lookup(var.cluster, "maxNodeCount", "5")
   maintenanceExclusionStartTime      = lookup(var.cluster, "maintenanceExclusionStartTime", timestamp())
   maintenanceExclusionEndTime        = lookup(var.cluster, "maintenanceExclusionEndTime", timeadd(timestamp(), "4080h")) # 170 days
-=======
-  project                 = lookup(var.cluster, "project", "agones")
-  location                = lookup(var.cluster, "location", "us-west1-c")
-  zone                    = lookup(var.cluster, "zone", "")
-  name                    = lookup(var.cluster, "name", "test-cluster")
-  machineType             = lookup(var.cluster, "machineType", "e2-standard-4")
-  initialNodeCount        = lookup(var.cluster, "initialNodeCount", "4")
-  enableImageStreaming    = lookup(var.cluster, "enableImageStreaming", true)
-  network                 = lookup(var.cluster, "network", "default")
-  subnetwork              = lookup(var.cluster, "subnetwork", "")
-  releaseChannel          = lookup(var.cluster, "releaseChannel", "UNSPECIFIED")
-  kubernetesVersion       = lookup(var.cluster, "kubernetesVersion", "1.26")
-  windowsInitialNodeCount = lookup(var.cluster, "windowsInitialNodeCount", "0")
-  windowsMachineType      = lookup(var.cluster, "windowsMachineType", "e2-standard-4")
-  autoscale               = lookup(var.cluster, "autoscale", false)
-  workloadIdentity        = lookup(var.cluster, "workloadIdentity", false)
-  minNodeCount            = lookup(var.cluster, "minNodeCount", "1")
-  maxNodeCount            = lookup(var.cluster, "maxNodeCount", "5")
->>>>>>> 5f966733
 }
 
 data "google_container_engine_versions" "version" {
