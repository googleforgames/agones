# Copyright 2023 Google LLC All Rights Reserved.
#
# Licensed under the Apache License, Version 2.0 (the "License");
# you may not use this file except in compliance with the License.
# You may obtain a copy of the License at
#
#     http://www.apache.org/licenses/LICENSE-2.0
#
# Unless required by applicable law or agreed to in writing, software
# distributed under the License is distributed on an "AS IS" BASIS,
# WITHOUT WARRANTIES OR CONDITIONS OF ANY KIND, either express or implied.
# See the License for the specific language governing permissions and
# limitations under the License.


terraform {
  required_version = ">= 1.0.0"
}

data "google_client_config" "default" {}

# A list of all parameters used in interpolation var.cluster
# Set values to default if not key was not set in original map
locals {
<<<<<<< HEAD
  name                               = lookup(var.cluster, "name", "test-cluster")
  project                            = lookup(var.cluster, "project", "agones")
  location                           = lookup(var.cluster, "location", "us-west1")
  network                            = lookup(var.cluster, "network", "default")
  subnetwork                         = lookup(var.cluster, "subnetwork", "")
  releaseChannel                     = lookup(var.cluster, "releaseChannel", "REGULAR")
  kubernetesVersion                  = lookup(var.cluster, "kubernetesVersion", "1.25")
  maintenanceExclusionStartTime      = lookup(var.cluster, "maintenanceExclusionStartTime", timestamp())
  maintenanceExclusionEndTime        = lookup(var.cluster, "maintenanceExclusionEndTime", timeadd(timestamp(), "4080h")) # 170 days
=======
  name              = lookup(var.cluster, "name", "test-cluster")
  project           = lookup(var.cluster, "project", "agones")
  location          = lookup(var.cluster, "location", "us-west1")
  network           = lookup(var.cluster, "network", "default")
  subnetwork        = lookup(var.cluster, "subnetwork", "")
  releaseChannel    = lookup(var.cluster, "releaseChannel", "REGULAR")
  kubernetesVersion = lookup(var.cluster, "kubernetesVersion", "1.26")
>>>>>>> 5f966733
}

# echo command used for debugging purpose
# Run `terraform taint null_resource.test-setting-variables` before second execution
resource "null_resource" "test-setting-variables" {
  provisioner "local-exec" {
    command = <<EOT
    ${format("echo Current variables set as following - name: %s, project: %s, location: %s, network: %s, subnetwork: %s, releaseChannel: %s, kubernetesVersion: %s",
    local.name,
    local.project,
    local.location,
    local.network,
    local.subnetwork,
    local.releaseChannel,
    local.kubernetesVersion,
)}
    EOT
}
}

resource "google_container_cluster" "primary" {
  provider = google-beta # required for node_pool_auto_config.network_tags

  name       = local.name
  project    = local.project
  location   = local.location
  network    = local.network
  subnetwork = local.subnetwork

  release_channel {
    channel = local.releaseChannel != "" ? local.releaseChannel : "UNSPECIFIED"
  }
  min_master_version = local.kubernetesVersion

  maintenance_policy {
    # When exclusions and maintenance windows overlap, exclusions have precedence.
    daily_maintenance_window {
      start_time = "03:00"
    } 
    maintenance_exclusion{
      exclusion_name = format("%s-%s", local.name, "exclusion")
      start_time = local.maintenanceExclusionStartTime
      end_time = local.maintenanceExclusionEndTime
      exclusion_options {
        scope = "NO_MINOR_UPGRADES"
      }
    }
  }

  enable_autopilot = true
  ip_allocation_policy {} # https://github.com/hashicorp/terraform-provider-google/issues/10782#issuecomment-1024488630

  node_pool_auto_config {
    network_tags {
      tags = ["game-server"]
    }
  }

  timeouts {
    create = "40m"
    update = "60m"
  }
}

resource "google_compute_firewall" "default" {
  count   = var.udpFirewall ? 1 : 0
  name    = length(var.firewallName) == 0 ? "game-server-firewall-${local.name}" : var.firewallName
  project = local.project
  network = local.network

  allow {
    protocol = "udp"
    ports    = [var.ports]
  }

  target_tags   = ["game-server"]
  source_ranges = [var.sourceRanges]
}<|MERGE_RESOLUTION|>--- conflicted
+++ resolved
@@ -22,25 +22,15 @@
 # A list of all parameters used in interpolation var.cluster
 # Set values to default if not key was not set in original map
 locals {
-<<<<<<< HEAD
   name                               = lookup(var.cluster, "name", "test-cluster")
   project                            = lookup(var.cluster, "project", "agones")
   location                           = lookup(var.cluster, "location", "us-west1")
   network                            = lookup(var.cluster, "network", "default")
   subnetwork                         = lookup(var.cluster, "subnetwork", "")
   releaseChannel                     = lookup(var.cluster, "releaseChannel", "REGULAR")
-  kubernetesVersion                  = lookup(var.cluster, "kubernetesVersion", "1.25")
+  kubernetesVersion                  = lookup(var.cluster, "kubernetesVersion", "1.26")
   maintenanceExclusionStartTime      = lookup(var.cluster, "maintenanceExclusionStartTime", timestamp())
   maintenanceExclusionEndTime        = lookup(var.cluster, "maintenanceExclusionEndTime", timeadd(timestamp(), "4080h")) # 170 days
-=======
-  name              = lookup(var.cluster, "name", "test-cluster")
-  project           = lookup(var.cluster, "project", "agones")
-  location          = lookup(var.cluster, "location", "us-west1")
-  network           = lookup(var.cluster, "network", "default")
-  subnetwork        = lookup(var.cluster, "subnetwork", "")
-  releaseChannel    = lookup(var.cluster, "releaseChannel", "REGULAR")
-  kubernetesVersion = lookup(var.cluster, "kubernetesVersion", "1.26")
->>>>>>> 5f966733
 }
 
 # echo command used for debugging purpose
