--- conflicted
+++ resolved
@@ -15,11 +15,7 @@
 # Default values for feature gates. Keep in sync with pkg/util/runtime/features.go:featureDefaults
 
 # Beta features
-<<<<<<< HEAD
 FleetAllocationOverflow: true
-PodHostname: true
-=======
->>>>>>> 9b69ce63
 ResetMetricsOnDelete: true
 SplitControllerAndExtensions: true
 
