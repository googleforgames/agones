--- conflicted
+++ resolved
@@ -15,12 +15,7 @@
 # Default values for feature gates. Keep in sync with pkg/util/runtime/features.go:featureDefaults
 
 # Beta features
-<<<<<<< HEAD
-PodHostname: true
-=======
 FleetAllocationOverflow: true
-ResetMetricsOnDelete: true
->>>>>>> ddadfe77
 SplitControllerAndExtensions: true
 
 # Alpha features
