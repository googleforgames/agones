# Copyright 2022 Google LLC All Rights Reserved.
#
# Licensed under the Apache License, Version 2.0 (the "License");
# you may not use this file except in compliance with the License.
# You may obtain a copy of the License at
#
#     http://www.apache.org/licenses/LICENSE-2.0
#
# Unless required by applicable law or agreed to in writing, software
# distributed under the License is distributed on an "AS IS" BASIS,
# WITHOUT WARRANTIES OR CONDITIONS OF ANY KIND, either express or implied.
# See the License for the specific language governing permissions and
# limitations under the License.

# Default values for feature gates. Keep in sync with pkg/util/runtime/features.go:featureDefaults

# Beta features
<<<<<<< HEAD

=======
DisableResyncOnSDKServer: true
FleetAllocationOverflow: true
>>>>>>> 51620ad6

# Alpha features
CountsAndLists: false
GKEAutopilotExtendedDurationPods: false
PlayerAllocationFilter: false
PlayerTracking: false

# Dev features

# Example feature
Example: false<|MERGE_RESOLUTION|>--- conflicted
+++ resolved
@@ -15,12 +15,7 @@
 # Default values for feature gates. Keep in sync with pkg/util/runtime/features.go:featureDefaults
 
 # Beta features
-<<<<<<< HEAD
-
-=======
 DisableResyncOnSDKServer: true
-FleetAllocationOverflow: true
->>>>>>> 51620ad6
 
 # Alpha features
 CountsAndLists: false
