{
  "swagger": "2.0",
  "info": {
    "title": "sdk.proto",
    "version": "version not set"
  },
  "tags": [
    {
      "name": "SDK"
    }
  ],
  "schemes": [
    "http"
  ],
  "consumes": [
    "application/json"
  ],
  "produces": [
    "application/json"
  ],
  "paths": {
    "/allocate": {
      "post": {
        "summary": "Call to self Allocation the GameServer",
        "operationId": "Allocate",
        "responses": {
          "200": {
            "description": "A successful response.",
            "schema": {
              "$ref": "#/definitions/sdkEmpty"
            }
          }
        },
        "parameters": [
          {
            "name": "body",
            "in": "body",
            "required": true,
            "schema": {
              "$ref": "#/definitions/sdkEmpty"
            }
          }
        ],
        "tags": [
          "SDK"
        ]
      }
    },
    "/gameserver": {
      "get": {
        "summary": "Retrieve the current GameServer data",
        "operationId": "GetGameServer",
        "responses": {
          "200": {
            "description": "A successful response.",
            "schema": {
              "$ref": "#/definitions/sdkGameServer"
            }
          }
        },
        "tags": [
          "SDK"
        ]
      }
    },
    "/health": {
      "post": {
        "summary": "Send a Empty every d Duration to declare that this GameSever is healthy",
        "operationId": "Health",
        "responses": {
          "200": {
            "description": "A successful response.",
            "schema": {
              "$ref": "#/definitions/sdkEmpty"
            }
          }
        },
        "parameters": [
          {
            "name": "body",
            "description": " (streaming inputs)",
            "in": "body",
            "required": true,
            "schema": {
              "$ref": "#/definitions/sdkEmpty"
            }
          }
        ],
        "tags": [
          "SDK"
        ]
      }
    },
    "/metadata/annotation": {
      "put": {
        "summary": "Apply a Annotation to the backing GameServer metadata",
        "operationId": "SetAnnotation",
        "responses": {
          "200": {
            "description": "A successful response.",
            "schema": {
              "$ref": "#/definitions/sdkEmpty"
            }
          }
        },
        "parameters": [
          {
            "name": "body",
            "in": "body",
            "required": true,
            "schema": {
              "$ref": "#/definitions/sdkKeyValue"
            }
          }
        ],
        "tags": [
          "SDK"
        ]
      }
    },
    "/metadata/label": {
      "put": {
        "summary": "Apply a Label to the backing GameServer metadata",
        "operationId": "SetLabel",
        "responses": {
          "200": {
            "description": "A successful response.",
            "schema": {
              "$ref": "#/definitions/sdkEmpty"
            }
          }
        },
        "parameters": [
          {
            "name": "body",
            "in": "body",
            "required": true,
            "schema": {
              "$ref": "#/definitions/sdkKeyValue"
            }
          }
        ],
        "tags": [
          "SDK"
        ]
      }
    },
    "/ready": {
      "post": {
        "summary": "Call when the GameServer is ready",
        "operationId": "Ready",
        "responses": {
          "200": {
            "description": "A successful response.",
            "schema": {
              "$ref": "#/definitions/sdkEmpty"
            }
          }
        },
        "parameters": [
          {
            "name": "body",
            "in": "body",
            "required": true,
            "schema": {
              "$ref": "#/definitions/sdkEmpty"
            }
          }
        ],
        "tags": [
          "SDK"
        ]
      }
    },
    "/reserve": {
      "post": {
        "summary": "Marks the GameServer as the Reserved state for Duration",
        "operationId": "Reserve",
        "responses": {
          "200": {
            "description": "A successful response.",
            "schema": {
              "$ref": "#/definitions/sdkEmpty"
            }
          }
        },
        "parameters": [
          {
            "name": "body",
            "in": "body",
            "required": true,
            "schema": {
              "$ref": "#/definitions/sdkDuration"
            }
          }
        ],
        "tags": [
          "SDK"
        ]
      }
    },
    "/shutdown": {
      "post": {
        "summary": "Call when the GameServer is shutting down",
        "operationId": "Shutdown",
        "responses": {
          "200": {
            "description": "A successful response.",
            "schema": {
              "$ref": "#/definitions/sdkEmpty"
            }
          }
        },
        "parameters": [
          {
            "name": "body",
            "in": "body",
            "required": true,
            "schema": {
              "$ref": "#/definitions/sdkEmpty"
            }
          }
        ],
        "tags": [
          "SDK"
        ]
      }
    },
    "/watch/gameserver": {
      "get": {
        "summary": "Send GameServer details whenever the GameServer is updated",
        "operationId": "WatchGameServer",
        "responses": {
          "200": {
            "description": "A successful response.(streaming responses)",
            "schema": {
              "type": "object",
              "properties": {
                "result": {
                  "$ref": "#/definitions/sdkGameServer"
                },
                "error": {
                  "$ref": "#/definitions/googlerpcStatus"
                }
              },
              "title": "Stream result of sdkGameServer"
            }
          }
        },
        "tags": [
          "SDK"
        ]
      }
    }
  },
  "definitions": {
    "GameServerObjectMeta": {
      "type": "object",
      "properties": {
        "name": {
          "type": "string"
        },
        "namespace": {
          "type": "string"
        },
        "uid": {
          "type": "string"
        },
        "resource_version": {
          "type": "string"
        },
        "generation": {
          "type": "string",
          "format": "int64"
        },
        "creation_timestamp": {
          "type": "string",
          "format": "int64",
          "title": "timestamp is in Epoch format, unit: seconds"
        },
        "deletion_timestamp": {
          "type": "string",
          "format": "int64",
          "title": "optional deletion timestamp in Epoch format, unit: seconds"
        },
        "annotations": {
          "type": "object",
          "additionalProperties": {
            "type": "string"
          }
        },
        "labels": {
          "type": "object",
          "additionalProperties": {
            "type": "string"
          }
        }
      },
      "title": "representation of the K8s ObjectMeta resource"
    },
    "GameServerSpec": {
      "type": "object",
      "properties": {
        "health": {
          "$ref": "#/definitions/SpecHealth"
        }
      }
    },
    "SpecHealth": {
      "type": "object",
      "properties": {
        "disabled": {
          "type": "boolean",
          "format": "boolean"
        },
        "period_seconds": {
          "type": "integer",
          "format": "int32"
        },
        "failure_threshold": {
          "type": "integer",
          "format": "int32"
        },
        "initial_delay_seconds": {
          "type": "integer",
          "format": "int32"
        }
      }
    },
    "StatusCounterStatus": {
      "type": "object",
      "properties": {
        "count": {
          "type": "string",
          "format": "int64"
        },
        "capacity": {
          "type": "string",
          "format": "int64"
        }
      },
      "title": "[Stage:Alpha]\n[FeatureFlag:CountsAndLists]"
    },
    "StatusPlayerStatus": {
      "type": "object",
      "properties": {
        "count": {
          "type": "string",
          "format": "int64"
        },
        "capacity": {
          "type": "string",
          "format": "int64"
        },
        "ids": {
          "type": "array",
          "items": {
            "type": "string"
          }
        }
      },
      "title": "[Stage:Alpha]\n[FeatureFlag:PlayerTracking]"
    },
    "StatusPort": {
      "type": "object",
      "properties": {
        "name": {
          "type": "string"
        },
        "port": {
          "type": "integer",
          "format": "int32"
        }
      }
    },
    "sdkDuration": {
      "type": "object",
      "properties": {
        "seconds": {
          "type": "string",
          "format": "int64"
        }
      },
      "title": "time duration, in seconds"
    },
    "sdkEmpty": {
      "type": "object",
      "title": "I am Empty"
    },
    "sdkGameServer": {
      "type": "object",
      "properties": {
        "object_meta": {
          "$ref": "#/definitions/GameServerObjectMeta"
        },
        "spec": {
          "$ref": "#/definitions/GameServerSpec"
        },
        "status": {
          "$ref": "#/definitions/sdkGameServerStatus"
        }
      },
      "description": "A GameServer Custom Resource Definition object\nWe will only export those resources that make the most\nsense. Can always expand to more as needed."
    },
    "sdkGameServerStatus": {
      "type": "object",
      "properties": {
        "state": {
          "type": "string"
        },
        "address": {
          "type": "string"
        },
        "ports": {
          "type": "array",
          "items": {
            "type": "object",
            "$ref": "#/definitions/StatusPort"
          }
        },
        "players": {
          "$ref": "#/definitions/StatusPlayerStatus",
          "title": "[Stage:Alpha]\n[FeatureFlag:PlayerTracking]"
<<<<<<< HEAD
=======
        },
        "counters": {
          "type": "object",
          "additionalProperties": {
            "$ref": "#/definitions/StatusCounterStatus"
          },
          "title": "[Stage:Alpha]\n[FeatureFlag:CountsAndLists]"
>>>>>>> 62de7684
        }
      }
    },
    "sdkKeyValue": {
      "type": "object",
      "properties": {
        "key": {
          "type": "string"
        },
        "value": {
          "type": "string"
        }
      },
      "title": "Key, Value entry"
    },
    "googlerpcStatus": {
      "type": "object",
      "properties": {
        "code": {
          "type": "integer",
          "format": "int32"
        },
        "message": {
          "type": "string"
        },
        "details": {
          "type": "array",
          "items": {
            "$ref": "#/definitions/protobufAny"
          }
        }
      }
    },
    "protobufAny": {
      "type": "object",
      "properties": {
        "@type": {
          "type": "string"
        }
      },
      "additionalProperties": {}
    }
  }
}<|MERGE_RESOLUTION|>--- conflicted
+++ resolved
@@ -421,8 +421,6 @@
         "players": {
           "$ref": "#/definitions/StatusPlayerStatus",
           "title": "[Stage:Alpha]\n[FeatureFlag:PlayerTracking]"
-<<<<<<< HEAD
-=======
         },
         "counters": {
           "type": "object",
@@ -430,7 +428,6 @@
             "$ref": "#/definitions/StatusCounterStatus"
           },
           "title": "[Stage:Alpha]\n[FeatureFlag:CountsAndLists]"
->>>>>>> 62de7684
         }
       }
     },
